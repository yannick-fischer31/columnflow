# coding: utf-8

"""
Lightweight mixins task classes.
"""

from __future__ import annotations

import gc
import time
import itertools
from typing import Sequence, Any, Iterable

import luigi
import law
import order as od

from columnflow.tasks.framework.base import AnalysisTask, ConfigTask, RESOLVE_DEFAULT
from columnflow.calibration import Calibrator
from columnflow.selection import Selector
from columnflow.production import Producer
from columnflow.ml import MLModel
from columnflow.inference import InferenceModel
from columnflow.util import maybe_import


ak = maybe_import("awkward")


class CalibratorMixin(ConfigTask):
    """Mixin to include a single :py:class:`~columnflow.calibration.Calibrator` into tasks.

    Inheriting from this mixin will give access to instantiate and access a
    :py:class:`~columnflow.calibration.Calibrator` instance with name *calibrator*,
    which is an input parameter for this task.
    """
    calibrator = luigi.Parameter(
        default=RESOLVE_DEFAULT,
        description="the name of the calibrator to be applied; default: value of the "
        "'default_calibrator' config",
    )
    calibrator.__annotations__ = " ".join("""
        the name of the calibrator to be applied; default: value of the
        'default_calibrator' config""".split())

    # decibes whether the task itself runs the calibrator and implements its shifts
    register_calibrator_shifts = False

    @classmethod
<<<<<<< HEAD
    def get_calibrator_inst(cls, calibrator: str, kwargs=None) -> Calibrator:
        """Initialize :py:class:`~columnflow.calibration.Calibrator` instance.

        Extracts relevant *kwargs* for this calibrator instance using the
        :py:meth:`~columnflow.tasks.framework.base.AnalaysisTask.get_calibrator_kwargs`
        method.
        After this process, the previously initialized instance of a
        :py:class:`~columnflow.calibration.Calibrator` with the name
        *calibrator* is initialized using the
        :py:meth:`~columnflow.util.DerivableMeta.get_cls` method with the
        relevant keyword arguments.

        :param calibrator: Name of the calibrator instance
        :param kwargs: Any set keyword argument that is potentially relevant for
            this :py:class:`~columnflow.calibration.Calibrator` instance
        :return: The initialized :py:class:`~columnflow.calibration.Calibrator`
            instance.
        """
=======
    def get_calibrator_inst(cls, calibrator, kwargs=None):
        calibrator_cls = Calibrator.get_cls(calibrator)
        if not calibrator_cls.exposed:
            raise RuntimeError(f"cannot use unexposed calibrator '{calibrator}' in {cls.__name__}")

>>>>>>> 3495899f
        inst_dict = cls.get_calibrator_kwargs(**kwargs) if kwargs else None
        return calibrator_cls(inst_dict=inst_dict)

    @classmethod
    def resolve_param_values(cls, params: dict) -> dict:
        """Resolve parameter values *params* relevant for the
        :py:class:`CalibratorMixin` and all classes it inherits from.

        Loads the ``config_inst`` and loads the parameter ``"calibrator"``.
        In case the parameter is not found, defaults to ``"default_calibrator"``.
        Finally, this function adds the keyword ``"calibrator_inst"``, which
        contains the :py:class:`~columnflow.calibration.Calibrator` instance
        obtained using :py:meth:`~.CalibratorMixin.get_calibrator_inst` method.

        :param params: Dictionary with parameters provided by the user at
            commandline level.
        :return: Dictionary of parameters that now includes new value for
            ``"calibrator_inst"``.
        """
        params = super().resolve_param_values(params)

        if config_inst := params.get("config_inst"):
            # add the default calibrator when empty
            params["calibrator"] = cls.resolve_config_default(
                params,
                params.get("calibrator"),
                container=config_inst,
                default_str="default_calibrator",
                multiple=False,
            )
            params["calibrator_inst"] = cls.get_calibrator_inst(params["calibrator"], params)

        return params

    @classmethod
    def get_known_shifts(cls, config_inst: od.Config, params: dict) -> tuple[set[str], set[str]]:
        """Adds set of shifts that the current ``calibrator_inst`` registers to the
        set of known ``shifts`` and ``upstream_shifts``.

        First, the set of ``shifts`` and ``upstream_shifts`` are obtained from
        the *config_inst* and the current set of parameters *params* using the
        ``get_known_shifts`` methods of all classes that :py:class:`CalibratorMixin`
        inherits from.
        Afterwards, check if the current ``calibrator_inst`` registers shifts
        and add them to the current set of ``shifts`` and ``upstream_shifts``.

        :param config_inst: Config instance for the current task.
        :param params: Dictionary containing the current set of parameters provided
            by the user at commandline level
        :return: Tuple with updated sets of ``shifts`` and ``upstream_shifts``.
        """
        shifts, upstream_shifts = super().get_known_shifts(config_inst, params)

        # get the calibrator, update it and add its shifts
        if calibrator_inst := params.get("calibrator_inst"):
            if cls.register_calibrator_shifts:
                shifts |= calibrator_inst.all_shifts
            else:
                upstream_shifts |= calibrator_inst.all_shifts

        return shifts, upstream_shifts

    @classmethod
    def req_params(cls, inst: law.Task, **kwargs) -> dict:
        # prefer --calibrator set on task-level via cli
        kwargs["_prefer_cli"] = law.util.make_set(kwargs.get("_prefer_cli", [])) | {"calibrator"}

        return super().req_params(inst, **kwargs)

    def __init__(self, *args, **kwargs):
        super().__init__(*args, **kwargs)

        # cache for calibrator inst
        self._calibrator_inst = None

    @property
    def calibrator_inst(self) -> Calibrator:
        """Access current :py:class:`~columnflow.calibration.Calibrator` instance.

        Loads the current :py:class:`~columnflow.calibration.Calibrator` *calibrator_inst* from
        the cache or initializes it.
        If the calibrator requests a specific ``sandbox``, set this sandbox as
        the environment for the current Task.

        :return: Current :py:class:`~columnflow.calibration.Calibrator` instance
        """
        if self._calibrator_inst is None:
            self._calibrator_inst = self.get_calibrator_inst(self.calibrator, {"task": self})

            # overwrite the sandbox when set
            if self._calibrator_inst.sandbox:
                self.sandbox = self._calibrator_inst.sandbox

        return self._calibrator_inst

    def store_parts(self) -> law.util.InsertableDict:
        """Create parts to create the output path to store intermediary results
        for the current Task.

        Calls :py:meth:`store_parts` of the ``super`` class and inserts
        `{"calibrator": "calib__{self.calibrator}"}` before keyword ``version``.
        For more information, see e.g. :py:meth:`~columnflow.tasks.framework.base.ConfigTask.store_parts`.

        :return: Updated parts to create output path to store intermediary results.
        """
        parts = super().store_parts()
        parts.insert_before("version", "calibrator", f"calib__{self.calibrator}")
        return parts


class CalibratorsMixin(ConfigTask):
    """Mixin to include multiple :py:class:`~columnflow.calibration.Calibrator` instances into tasks.

    Inheriting from this mixin will allow a task to instantiate and access a set of
    :py:class:`~columnflow.calibration.Calibrator` instances with names *calibrators*,
    which is a comma-separated list of calibrator names and is an input parameter for this task.
    """

    calibrators = law.CSVParameter(
        default=(RESOLVE_DEFAULT,),
        description="comma-separated names of calibrators to be applied; default: value of the "
        "'default_calibrator' config in a 1-tuple",
        brace_expand=True,
    )

    # decibes whether the task itself runs the calibrators and implements their shifts
    register_calibrators_shifts = False

    @classmethod
    def get_calibrator_insts(cls, calibrators: Iterable[str], kwargs=None) -> list[Calibrator]:
        """Get all requested *calibrators*.

        :py:class:`~columnflow.calibration.Calibrator` instances are either
        initalized or loaded from cache.

        :param calibrators: Names of Calibrators to load
        :param kwargs: Additional keyword arguments to forward to individual
            :py:class:`~columnflow.calibration.Calibrator` instances
        :return: List of :py:class:`~columnflow.calibration.Calibrator` instances.
        """
        inst_dict = cls.get_calibrator_kwargs(**kwargs) if kwargs else None

        insts = []
        for calibrator in calibrators:
            calibrator_cls = Calibrator.get_cls(calibrator)
            if not calibrator_cls.exposed:
                raise RuntimeError(
                    f"cannot use unexposed calibrator '{calibrator}' in {cls.__name__}",
                )
            insts.append(calibrator_cls(inst_dict=inst_dict))

        return insts

    @classmethod
    def resolve_param_values(cls, params: law.util.InsertableDict) -> law.util.InsertableDict:
        """Resolve values *params* and check against possible default values and
        calibrator groups.

        Check the values in *params* against the default value ``"default_calibrator"``
        and possible group definitions ``"calibrator_groups"`` in the current config inst.
        For more information, see
        :py:meth:`~columnflow.tasks.framework.base.ConfigTask.resolve_config_default_and_groups`.

        :param params: Parameter values to resolve
        :return: Dictionary of parameters that contains the list requested
            :py:class:`~columnflow.calibration.Calibrator` instances under the
            keyword ``"calibrator_insts"``. See :py:meth:`~.CalibratorsMixin.get_calibrator_insts`
            for more information.
        """
        params = super().resolve_param_values(params)

        if config_inst := params.get("config_inst"):
            params["calibrators"] = cls.resolve_config_default_and_groups(
                params,
                params.get("calibrators"),
                container=config_inst,
                default_str="default_calibrator",
                groups_str="calibrator_groups",
            )
            params["calibrator_insts"] = cls.get_calibrator_insts(params["calibrators"], params)

        return params

    @classmethod
    def get_known_shifts(cls, config_inst: od.Config, params: dict) -> tuple[set[str], set[str]]:
        """Adds set of all shifts that the list of ``calibrator_insts`` register to the
        set of known ``shifts`` and ``upstream_shifts``.

        First, the set of ``shifts`` and ``upstream_shifts`` are obtained from
        the *config_inst* and the current set of parameters *params* using the
        ``get_known_shifts`` methods of all classes that :py:class:`CalibratorsMixin`
        inherits from.
        Afterwards, loop through the list of :py:class:`~columnflow.calibration.Calibrator`
        and check if they register shifts. If yes, add them to the current set of
        ``shifts`` and ``upstream_shifts``.

        :param config_inst: Config instance for the current task.
        :param params: Dictionary containing the current set of parameters provided
            by the user at commandline level
        :return: Tuple with updated sets of ``shifts`` and ``upstream_shifts``.
        """
        shifts, upstream_shifts = super().get_known_shifts(config_inst, params)

        # get the calibrators, update them and add their shifts
        for calibrator_inst in params.get("calibrator_insts") or []:
            if cls.register_calibrators_shifts:
                shifts |= calibrator_inst.all_shifts
            else:
                upstream_shifts |= calibrator_inst.all_shifts

        return shifts, upstream_shifts

    @classmethod
    def req_params(cls, inst: law.Task, **kwargs) -> dict:
        # prefer --calibrators set on task-level via cli
        kwargs["_prefer_cli"] = law.util.make_set(kwargs.get("_prefer_cli", [])) | {"calibrators"}

        return super().req_params(inst, **kwargs)

    def __init__(self, *args, **kwargs):
        super().__init__(*args, **kwargs)

        # cache for calibrator insts
        self._calibrator_insts = None

    @property
    def calibrator_insts(self) -> list[Calibrator]:
        """Access current list of :py:class:`~columnflow.calibration.Calibrator` instances.

        Loads the current :py:class:`~columnflow.calibration.Calibrator` *calibrator_inst* from
        the cache or initializes it.
        If the calibrator requests a specific ``sandbox``, set this sandbox as
        the environment for the current Task.

        :return: Current list :py:class:`~columnflow.calibration.Calibrator` instances
        """
        if self._calibrator_insts is None:
            self._calibrator_insts = self.get_calibrator_insts(self.calibrators, {"task": self})
        return self._calibrator_insts

    def store_parts(self):
        """Create parts to create the output path to store intermediary results
        for the current Task.

        Calls :py:meth:`store_parts` of the ``super`` class and inserts
        `{"calibrator": "calib__{HASH}"}` before keyword ``version``.
        Here, ``HASH`` is the joint string of the first five calibrator names
        + a hash created with :py:meth:`law.util.create_hash` based on
        the list of calibrators, starting at its 5th element (i.e. ``self.calibrators[5:]``)
        For more information, see e.g. :py:meth:`~columnflow.tasks.framework.base.ConfigTask.store_parts`.

        :return: Updated parts to create output path to store intermediary results.
        """
        parts = super().store_parts()

        part = "__".join(self.calibrators[:5])
        if len(self.calibrators) > 5:
            part += f"__{law.util.create_hash(self.calibrators[5:])}"
        parts.insert_before("version", "calibrators", f"calib__{part or 'none'}")

        return parts


class SelectorMixin(ConfigTask):
    """Mixin to include multiple :py:class:`~columnflow.selection.Selector`
    instances into tasks.

    Inheriting from this mixin will allow a task to instantiate and access a
    :py:class:`~columnflow.selection.Selector` instance with names *selector*,
    which is a comma-separated list of calibrator names and is an input
    parameter for this task.
    """
    selector = luigi.Parameter(
        default=RESOLVE_DEFAULT,
        description="the name of the selector to be applied; default: value of the "
        "'default_selector' config",
    )

    # decibes whether the task itself runs the selector and implements its shifts
    register_selector_shifts = False

    @classmethod
    def get_selector_inst(
        cls,
        selector: str,
        kwargs=None,
    ) -> Selector:
        """Get requested *selector*.

        :py:class:`~columnflow.selection.Selector` instance is either
        initalized or loaded from cache.

        :param selector: Names of Selector to load
        :param kwargs: Additional keyword arguments to forward to the
            :py:class:`~columnflow.selection.Selector` instance
        :return: :py:class:`~columnflow.selection.Selector` instance.
        """
        selector_cls = Selector.get_cls(selector)
        if not selector_cls.exposed:
            raise RuntimeError(f"cannot use unexposed selector '{selector}' in {cls.__name__}")

        inst_dict = cls.get_selector_kwargs(**kwargs) if kwargs else None
        return selector_cls(inst_dict=inst_dict)

    @classmethod
    def resolve_param_values(cls, params: dict) -> dict:
        """Resolve values *params* and check against possible default values and
        selector groups.

        Check the values in *params* against the default value ``"default_selector"``
        in the current config inst. For more information, see
        :py:meth:`~columnflow.tasks.framework.base.AnalysisTask.resolve_config_default`.

        :param params: Parameter values to resolve
        :return: Dictionary of parameters that contains the requested
            :py:class:`~columnflow.selection.Selector` instance under the
            keyword ``"selector_inst"``.
        """
        params = super().resolve_param_values(params)

        # add the default selector when empty
        if config_inst := params.get("config_inst"):
            params["selector"] = cls.resolve_config_default(
                params,
                params.get("selector"),
                container=config_inst,
                default_str="default_selector",
                multiple=False,
            )
            params["selector_inst"] = cls.get_selector_inst(params["selector"], params)

        return params

    @classmethod
    def get_known_shifts(
        cls,
        config_inst: od.Config,
        params: dict,
    ) -> tuple[set[str], set[str]]:
        """Adds set of shifts that the current ``selector_inst`` registers to the
        set of known ``shifts`` and ``upstream_shifts``.

        First, the set of ``shifts`` and ``upstream_shifts`` are obtained from
        the *config_inst* and the current set of parameters *params* using the
        ``get_known_shifts`` methods of all classes that :py:class:`SelectorMixin`
        inherits from.
        Afterwards, check if the current ``selector_inst`` registers shifts
        and add them to the current set of ``shifts`` and ``upstream_shifts``.

        :param config_inst: Config instance for the current task.
        :param params: Dictionary containing the current set of parameters provided
            by the user at commandline level
        :return: Tuple with updated sets of ``shifts`` and ``upstream_shifts``.
        """
        shifts, upstream_shifts = super().get_known_shifts(config_inst, params)

        # get the selector, update it and add its shifts
        if selector_inst := params.get("selector_inst"):
            if cls.register_selector_shifts:
                shifts |= selector_inst.all_shifts
            else:
                upstream_shifts |= selector_inst.all_shifts

        return shifts, upstream_shifts

    @classmethod
    def req_params(cls, inst: law.Task, **kwargs) -> dict:
        # prefer --selector set on task-level via cli
        kwargs["_prefer_cli"] = law.util.make_set(kwargs.get("_prefer_cli", [])) | {"selector"}

        return super().req_params(inst, **kwargs)

    def __init__(self, *args, **kwargs):
        super().__init__(*args, **kwargs)

        # cache for selector inst
        self._selector_inst = None

    @property
    def selector_inst(self):
        """Access current :py:class:`~columnflow.selection.Selector` instance.

        Loads the current :py:class:`~columnflow.selection.Selector` *selector_inst* from
        the cache or initializes it.
        If the selector requests a specific ``sandbox``, set this sandbox as
        the environment for the current Task.

        :return: Current :py:class:`~columnflow.selection.Selector` instance
        """
        if self._selector_inst is None:
            self._selector_inst = self.get_selector_inst(self.selector, {"task": self})

            # overwrite the sandbox when set
            if self._selector_inst.sandbox:
                self.sandbox = self._selector_inst.sandbox

        return self._selector_inst

    def store_parts(self):
        """Create parts to create the output path to store intermediary results
        for the current Task.

        Calls :py:meth:`store_parts` of the ``super`` class and inserts
        `{"selector": "sel__{SELECTOR_NAME}"}` before keyword ``version``.
        Here, ``SELECTOR_NAME`` is the name of the current ``selector_inst``.

        :return: Updated parts to create output path to store intermediary results.
        """
        parts = super().store_parts()
        parts.insert_before("version", "selector", f"sel__{self.selector}")
        return parts


class SelectorStepsMixin(SelectorMixin):

    selector_steps = law.CSVParameter(
        default=(),
        description="a subset of steps of the selector to apply; uses all steps when empty; "
        "empty default",
        brace_expand=True,
    )

    exclude_params_repr_empty = {"selector_steps"}

    selector_steps_order_sensitive = False

    @classmethod
    def resolve_param_values(cls, params: dict[str, Any]) -> dict[str, Any]:
        params = super().resolve_param_values(params)

        # apply selector_steps_groups and default_selector_steps from config
        if config_inst := params.get("config_inst"):
            params["selector_steps"] = cls.resolve_config_default_and_groups(
                params,
                params.get("selector_steps"),
                container=config_inst,
                default_str="default_selector_steps",
                groups_str="selector_step_groups",
            )

        # sort selector steps when the order does not matter
        if not cls.selector_steps_order_sensitive and "selector_steps" in params:
            params["selector_steps"] = tuple(sorted(params["selector_steps"]))

        return params

    @classmethod
    def req_params(cls, inst: law.Task, **kwargs) -> dict:
        # prefer --selector-steps set on task-level via cli
        kwargs["_prefer_cli"] = law.util.make_set(kwargs.get("_prefer_cli", [])) | {"selector_steps"}

        return super().req_params(inst, **kwargs)

    def store_parts(self) -> law.util.InsertableDict:
        """Create parts to create the output path to store intermediary results
        for the current Task.

        Calls :py:meth:`store_parts` of the ``super`` class and inserts
        `{"selector": "__steps__LIST_OF_STEPS"}`, where ``LIST_OF_STEPS`` is the
        sorted list of selector steps.
        Here, ``HASH`` is the joint string of the first five calibrator names
        + a hash created with :py:meth:`law.util.create_hash` based on
        the list of calibrators, starting at its 5th element (i.e. ``self.calibrators[5:]``)
        For more information, see e.g. :py:meth:`~columnflow.tasks.framework.base.ConfigTask.store_parts`.

        :return: Updated parts to create output path to store intermediary results.
        """
        parts = super().store_parts()

        steps = self.selector_steps
        if not self.selector_steps_order_sensitive:
            steps = sorted(steps)
        if steps:
            parts["selector"] += "__steps_" + "_".join(steps)

        return parts


class ProducerMixin(ConfigTask):

    producer = luigi.Parameter(
        default=RESOLVE_DEFAULT,
        description="the name of the producer to be applied; default: value of the "
        "'default_producer' config",
    )

    # decibes whether the task itself runs the producer and implements its shifts
    register_producer_shifts = False

    @classmethod
    def get_producer_inst(cls, producer, kwargs=None):
        producer_cls = Producer.get_cls(producer)
        if not producer_cls.exposed:
            raise RuntimeError(f"cannot use unexposed producer '{producer}' in {cls.__name__}")

        inst_dict = cls.get_producer_kwargs(**kwargs) if kwargs else None
        return producer_cls(inst_dict=inst_dict)

    @classmethod
    def resolve_param_values(cls, params):
        params = super().resolve_param_values(params)

        # add the default producer when empty
        if config_inst := params.get("config_inst"):
            params["producer"] = cls.resolve_config_default(
                params,
                params.get("producer"),
                container=config_inst,
                default_str="default_producer",
                multiple=False,
            )
            params["producer_inst"] = cls.get_producer_inst(params["producer"], params)

        return params

    @classmethod
    def get_known_shifts(cls, config_inst: od.Config, params: dict) -> tuple[set[str], set[str]]:
        shifts, upstream_shifts = super().get_known_shifts(config_inst, params)

        # get the producer, update it and add its shifts
        if producer_inst := params.get("producer_inst"):
            if cls.register_producer_shifts:
                shifts |= producer_inst.all_shifts
            else:
                upstream_shifts |= producer_inst.all_shifts

        return shifts, upstream_shifts

    @classmethod
    def req_params(cls, inst: law.Task, **kwargs) -> dict:
        # prefer --producer set on task-level via cli
        kwargs["_prefer_cli"] = law.util.make_set(kwargs.get("_prefer_cli", [])) | {"producer"}

        return super().req_params(inst, **kwargs)

    def __init__(self, *args, **kwargs):
        super().__init__(*args, **kwargs)

        # cache for producer inst
        self._producer_inst = None

    @property
    def producer_inst(self):
        if self._producer_inst is None:
            self._producer_inst = self.get_producer_inst(self.producer, {"task": self})

            # overwrite the sandbox when set
            if self._producer_inst.sandbox:
                self.sandbox = self._producer_inst.sandbox

        return self._producer_inst

    def store_parts(self):
        parts = super().store_parts()
        producer = f"prod__{self.producer}" if self.producer != law.NO_STR else "none"
        parts.insert_before("version", "producer", producer)
        return parts


class ProducersMixin(ConfigTask):

    producers = law.CSVParameter(
        default=(RESOLVE_DEFAULT,),
        description="comma-separated names of producers to be applied; empty default",
        brace_expand=True,
    )

    # decibes whether the task itself runs the producers and implements their shifts
    register_producers_shifts = False

    @classmethod
    def get_producer_insts(cls, producers, kwargs=None):
        inst_dict = cls.get_producer_kwargs(**kwargs) if kwargs else None

        insts = []
        for producer in producers:
            producer_cls = Producer.get_cls(producer)
            if not producer_cls.exposed:
                raise RuntimeError(f"cannot use unexposed producer '{producer}' in {cls.__name__}")
            insts.append(producer_cls(inst_dict=inst_dict))

        return insts

    @classmethod
    def resolve_param_values(cls, params):
        params = super().resolve_param_values(params)

        if config_inst := params.get("config_inst"):
            params["producers"] = cls.resolve_config_default_and_groups(
                params,
                params.get("producers"),
                container=config_inst,
                default_str="default_producer",
                groups_str="producer_groups",
            )
            params["producer_insts"] = cls.get_producer_insts(params["producers"], params)

        return params

    @classmethod
    def get_known_shifts(cls, config_inst: od.Config, params: dict) -> tuple[set[str], set[str]]:
        shifts, upstream_shifts = super().get_known_shifts(config_inst, params)

        # get the producers, update them and add their shifts
        for producer_inst in params.get("producer_insts") or []:
            if cls.register_producers_shifts:
                shifts |= producer_inst.all_shifts
            else:
                upstream_shifts |= producer_inst.all_shifts

        return shifts, upstream_shifts

    @classmethod
    def req_params(cls, inst: law.Task, **kwargs) -> dict:
        # prefer --producers set on task-level via cli
        kwargs["_prefer_cli"] = law.util.make_set(kwargs.get("_prefer_cli", [])) | {"producers"}

        return super().req_params(inst, **kwargs)

    def __init__(self, *args, **kwargs):
        super().__init__(*args, **kwargs)

        # cache for producer insts
        self._producer_insts = None

    @property
    def producer_insts(self):
        if self._producer_insts is None:
            self._producer_insts = self.get_producer_insts(self.producers, {"task": self})
        return self._producer_insts

    def store_parts(self):
        parts = super().store_parts()

        part = "none"
        if self.producers:
            part = "__".join(self.producers[:5])
            if len(self.producers) > 5:
                part += f"__{law.util.create_hash(self.producers[5:])}"
        parts.insert_before("version", "producers", f"prod__{part or 'none'}")

        return parts


class MLModelMixinBase(AnalysisTask):

    ml_model = luigi.Parameter(
        description="the name of the ML model to be applied",
    )

    exclude_params_repr_empty = {"ml_model"}

    @classmethod
    def req_params(cls, inst: law.Task, **kwargs) -> dict:
        # prefer --ml-model set on task-level via cli
        kwargs["_prefer_cli"] = law.util.make_set(kwargs.get("_prefer_cli", [])) | {"ml_model"}

        return super().req_params(inst, **kwargs)

    @classmethod
    def get_ml_model_inst(
        cls,
        ml_model: str,
        analysis_inst: od.Analysis,
        requested_configs: list[str] | None = None,
        **kwargs,
    ) -> MLModel:
        ml_model_inst = MLModel.get_cls(ml_model)(analysis_inst, **kwargs)

        if requested_configs:
            configs = ml_model_inst.training_configs(list(requested_configs))
            if configs:
                ml_model_inst._setup(configs)

        return ml_model_inst

    def events_used_in_training(
        self,
        config_inst: od.Config,
        dataset_inst: od.Dataset,
        shift_inst: od.Shift,
    ) -> bool:
        # evaluate whether the events for the combination of dataset_inst and shift_inst
        # shall be used in the training
        return (
            dataset_inst in self.ml_model_inst.datasets(config_inst) and
            not shift_inst.has_tag("disjoint_from_nominal")
        )


class MLModelTrainingMixin(MLModelMixinBase):

    configs = law.CSVParameter(
        default=(),
        description="comma-separated names of analysis config to use; should only contain a single "
        "name in case the ml model is bound to a single config; when empty, the ml model is "
        "expected to fully define the configs it uses; empty default",
    )
    calibrators = law.MultiCSVParameter(
        default=(),
        description="multiple comma-separated sequences of names of calibrators to apply, "
        "separated by ':'; each sequence corresponds to a config in --configs; when empty, the "
        "'default_calibrator' setting of each config is used if set, or the model is expected to "
        "fully define the calibrators it requires upstream; empty default",
    )
    selectors = law.CSVParameter(
        default=(),
        description="comma-separated names of selectors to apply; each selector corresponds to a "
        "config in --configs; when empty, the 'default_selector' setting of each config is used if "
        "set, or the ml model is expected to fully define the selector it uses requires upstream; "
        "empty default",
    )
    producers = law.MultiCSVParameter(
        default=(),
        description="multiple comma-separated sequences of names of producers to apply, "
        "separated by ':'; each sequence corresponds to a config in --configs; when empty, the "
        "'default_producer' setting of each config is used if set, or ml model is expected to "
        "fully define the producers it requires upstream; empty default",
    )

    @classmethod
    def resolve_calibrators(
        cls,
        ml_model_inst: MLModel,
        params: dict[str, Any],
    ) -> tuple[tuple[str]]:
        calibrators = params.get("calibrators") or ((),)

        # broadcast to configs
        n_configs = len(ml_model_inst.config_insts)
        if len(calibrators) == 1 and n_configs != 1:
            calibrators = tuple(calibrators * n_configs)

        # apply calibrators_groups and default_calibrator from the config
        calibrators = tuple(
            ConfigTask.resolve_config_default_and_groups(
                params,
                calibrators[i],
                container=config_inst,
                default_str="default_calibrator",
                groups_str="calibrator_groups",
            )
            for i, config_inst in enumerate(ml_model_inst.config_insts)
        )

        # validate number of sequences
        if len(calibrators) != n_configs:
            raise Exception(
                f"MLModel '{ml_model_inst.cls_name}' uses {n_configs} configs but received "
                f"{len(calibrators)} calibrator sequences",
            )

        # final check by model
        calibrators = tuple(
            tuple(ml_model_inst.training_calibrators(config_inst, list(_calibrators)))
            for config_inst, _calibrators in zip(ml_model_inst.config_insts, calibrators)
        )

        # instantiate them once
        for config_inst, _calibrators in zip(ml_model_inst.config_insts, calibrators):
            init_kwargs = law.util.merge_dicts(params, {"config_inst": config_inst})
            for calibrator in _calibrators:
                CalibratorMixin.get_calibrator_inst(calibrator, kwargs=init_kwargs)

        return calibrators

    @classmethod
    def resolve_selectors(
        cls,
        ml_model_inst: MLModel,
        params: dict[str, Any],
    ) -> tuple[str]:
        selectors = params.get("selectors") or (None,)

        # broadcast to configs
        n_configs = len(ml_model_inst.config_insts)
        if len(selectors) == 1 and n_configs != 1:
            selectors = tuple(selectors * n_configs)

        # use config defaults
        selectors = tuple(
            ConfigTask.resolve_config_default(
                params,
                selectors[i],
                container=config_inst,
                default_str="default_selector",
                multiple=False,
            )
            for i, config_inst in enumerate(ml_model_inst.config_insts)
        )

        # validate sequence length
        if len(selectors) != n_configs:
            raise Exception(
                f"MLModel '{ml_model_inst.cls_name}' uses {n_configs} configs but received "
                f"{len(selectors)} selectors",
            )

        # final check by model
        selectors = tuple(
            ml_model_inst.training_selector(config_inst, selector)
            for config_inst, selector in zip(ml_model_inst.config_insts, selectors)
        )

        # instantiate them once
        for config_inst, selector in zip(ml_model_inst.config_insts, selectors):
            init_kwargs = law.util.merge_dicts(params, {"config_inst": config_inst})
            SelectorMixin.get_selector_inst(selector, kwargs=init_kwargs)

        return selectors

    @classmethod
    def resolve_producers(
        cls,
        ml_model_inst: MLModel,
        params: dict[str, Any],
    ) -> tuple[tuple[str]]:
        producers = params.get("producers") or ((),)

        # broadcast to configs
        n_configs = len(ml_model_inst.config_insts)
        if len(producers) == 1 and n_configs != 1:
            producers = tuple(producers * n_configs)

        # apply producers_groups and default_producer from the config
        producers = tuple(
            ConfigTask.resolve_config_default_and_groups(
                params,
                producers[i],
                container=config_inst,
                default_str="default_producer",
                groups_str="producer_groups",
            )
            for i, config_inst in enumerate(ml_model_inst.config_insts)
        )

        # validate number of sequences
        if len(producers) != n_configs:
            raise Exception(
                f"MLModel '{ml_model_inst.cls_name}' uses {n_configs} configs but received "
                f"{len(producers)} producer sequences",
            )

        # final check by model
        producers = tuple(
            tuple(ml_model_inst.training_producers(config_inst, list(_producers)))
            for config_inst, _producers in zip(ml_model_inst.config_insts, producers)
        )

        # instantiate them once
        for config_inst, _producers in zip(ml_model_inst.config_insts, producers):
            init_kwargs = law.util.merge_dicts(params, {"config_inst": config_inst})
            for producer in _producers:
                ProducerMixin.get_producer_inst(producer, kwargs=init_kwargs)

        return producers

    @classmethod
    def resolve_param_values(cls, params: dict[str, Any]) -> dict[str, Any]:
        params = super().resolve_param_values(params)

        if "analysis_inst" in params and "ml_model" in params:
            analysis_inst = params["analysis_inst"]

            # NOTE: we could try to implement resolving the default ml_model here
            ml_model_inst = cls.get_ml_model_inst(params["ml_model"], analysis_inst)
            params["ml_model_inst"] = ml_model_inst

            # resolve configs
            _configs = params.get("configs", ())
            params["configs"] = tuple(ml_model_inst.training_configs(list(_configs)))
            if not params["configs"]:
                raise Exception(
                    f"MLModel '{ml_model_inst.cls_name}' received configs '{_configs}' to define "
                    "training configs, but did not define any",
                )
            ml_model_inst._set_configs(params["configs"])

            # resolve calibrators
            params["calibrators"] = cls.resolve_calibrators(ml_model_inst, params)

            # resolve selectors
            params["selectors"] = cls.resolve_selectors(ml_model_inst, params)

            # resolve producers
            params["producers"] = cls.resolve_producers(ml_model_inst, params)

            # call the model's setup hook
            ml_model_inst._setup()

        return params

    def __init__(self, *args, **kwargs):
        super().__init__(*args, **kwargs)

        # get the ML model instance
        self.ml_model_inst = self.get_ml_model_inst(
            self.ml_model,
            self.analysis_inst,
            configs=list(self.configs),
        )

    def store_parts(self) -> law.util.InsertableDict:
        parts = super().store_parts()
        # since MLTraining is no CalibratorsMixin, SelectorMixin, ProducerMixin, ConfigTask,
        # all these parts are missing in the `store_parts`

        configs_repr = "__".join(self.configs[:5])

        if len(self.configs) > 5:
            configs_repr += f"_{law.util.create_hash(self.configs[5:])}"

        parts.insert_after("task_family", "configs", configs_repr)

        for label, fct_names in [
            ("calib", self.calibrators),
            ("sel", tuple((sel,) for sel in self.selectors)),
            ("prod", self.producers),
        ]:
            if not fct_names or not any(fct_names):
                fct_names = ["none"]
            elif len(set(fct_names)) == 1:
                # when functions are the same per config, only use them once
                fct_names = fct_names[0]
                n_fct_per_config = str(len(fct_names))
            else:
                # when functions differ between configs, flatten
                n_fct_per_config = "".join(str(len(x)) for x in fct_names)
                fct_names = tuple(fct_name for fct_names_cfg in fct_names for fct_name in fct_names_cfg)

            part = "__".join(fct_names[:2])

            if len(fct_names) > 2:
                part += f"_{n_fct_per_config}_{law.util.create_hash(fct_names[2:])}"

            parts.insert_before("version", label, f"{label}__{part}")

        if self.ml_model_inst:
            parts.insert_before("version", "ml_model", f"ml__{self.ml_model_inst.cls_name}")

        return parts


class MLModelMixin(ConfigTask, MLModelMixinBase):

    ml_model = luigi.Parameter(
        default=RESOLVE_DEFAULT,
        description="the name of the ML model to be applied; default: value of the "
        "'default_ml_model' config",
    )

    allow_empty_ml_model = True

    exclude_params_repr_empty = {"ml_model"}

    @classmethod
    def resolve_param_values(cls, params: dict[str, Any]) -> dict[str, Any]:
        params = super().resolve_param_values(params)

        # add the default ml model when empty
        if "analysis_inst" in params and "config_inst" in params:
            analysis_inst = params["analysis_inst"]
            config_inst = params["config_inst"]

            params["ml_model"] = cls.resolve_config_default(
                params,
                params.get("ml_model"),
                container=config_inst,
                default_str="default_ml_model",
                multiple=False,
            )

            # initialize it once to trigger its set_config hook which might, in turn,
            # add objects to the config itself
            if params.get("ml_model") not in (None, law.NO_STR):
                params["ml_model_inst"] = cls.get_ml_model_inst(
                    params["ml_model"],
                    analysis_inst,
                    requested_configs=[config_inst],
                )
            elif not cls.allow_empty_ml_model:
                raise Exception(f"no ml_model configured for {cls.task_family}")

        return params

    def __init__(self, *args, **kwargs):
        super().__init__(*args, **kwargs)

        # get the ML model instance
        self.ml_model_inst = None
        if self.ml_model != law.NO_STR:
            self.ml_model_inst = self.get_ml_model_inst(
                self.ml_model,
                self.analysis_inst,
                requested_configs=[self.config_inst],
            )

    def store_parts(self) -> law.util.InsertableDict:
        parts = super().store_parts()
        if self.ml_model_inst:
            parts.insert_before("version", "ml_model", f"ml__{self.ml_model_inst.cls_name}")
        return parts


class MLModelDataMixin(MLModelMixin):

    allow_empty_ml_model = False

    def store_parts(self) -> law.util.InsertableDict:
        parts = super().store_parts()

        # replace the ml_model entry
        store_name = self.ml_model_inst.store_name or self.ml_model_inst.cls_name
        parts.insert_before("ml_model", "ml_data", f"ml__{store_name}")
        parts.pop("ml_model")

        return parts


class MLModelsMixin(ConfigTask):

    ml_models = law.CSVParameter(
        default=(RESOLVE_DEFAULT,),
        description="comma-separated names of ML models to be applied; empty default",
        brace_expand=True,
    )

    allow_empty_ml_models = True

    exclude_params_repr_empty = {"ml_models"}

    @classmethod
    def resolve_param_values(cls, params: dict[str, Any]) -> dict[str, Any]:
        params = super().resolve_param_values(params)

        if (analysis_inst := params.get("analysis_inst")) and (config_inst := params.get("config_inst")):
            # apply ml_model_groups and default_ml_model from the config
            params["ml_models"] = cls.resolve_config_default_and_groups(
                params,
                params.get("ml_models"),
                container=config_inst,
                default_str="default_ml_model",
                groups_str="ml_model_groups",
            )

            # special case: initialize them once to trigger their set_config hook
            if params.get("ml_models"):
                params["ml_model_insts"] = [
                    MLModelMixinBase.get_ml_model_inst(
                        ml_model,
                        analysis_inst,
                        requested_configs=[config_inst],
                    )
                    for ml_model in params["ml_models"]
                ]
            elif not cls.allow_empty_ml_models:
                raise Exception(f"no ml_models configured for {cls.task_family}")

        return params

    @classmethod
    def req_params(cls, inst: law.Task, **kwargs) -> dict:
        # prefer --ml-models set on task-level via cli
        kwargs["_prefer_cli"] = law.util.make_set(kwargs.get("_prefer_cli", [])) | {"ml_models"}

        return super().req_params(inst, **kwargs)

    def __init__(self, *args, **kwargs):
        super().__init__(*args, **kwargs)

        # get the ML model instances
        self.ml_model_insts = [
            MLModelMixinBase.get_ml_model_inst(
                ml_model,
                self.analysis_inst,
                requested_configs=[self.config_inst],
            )
            for ml_model in self.ml_models
        ]

    def store_parts(self) -> law.util.InsertableDict:
        parts = super().store_parts()

        if self.ml_model_insts:
            part = "__".join(self.ml_models)
            parts.insert_before("version", "ml_models", f"ml__{part}")

        return parts


class InferenceModelMixin(ConfigTask):

    inference_model = luigi.Parameter(
        default=RESOLVE_DEFAULT,
        description="the name of the inference model to be used; default: value of the "
        "'default_inference_model' config",
    )

    @classmethod
    def resolve_param_values(cls, params: dict[str, Any]) -> dict[str, Any]:
        params = super().resolve_param_values(params)

        # add the default inference model when empty
        if config_inst := params.get("config_inst"):
            params["inference_model"] = cls.resolve_config_default(
                params,
                params.get("inference_model"),
                container=config_inst,
                default_str="default_inference_model",
                multiple=False,
            )

        return params

    @classmethod
    def get_inference_model_inst(cls, inference_model: str, config_inst: od.Config) -> InferenceModel:
        return InferenceModel.get_cls(inference_model)(config_inst)

    @classmethod
    def req_params(cls, inst: law.Task, **kwargs) -> dict:
        # prefer --inference-model set on task-level via cli
        kwargs["_prefer_cli"] = law.util.make_set(kwargs.get("_prefer_cli", [])) | {"inference_model"}

        return super().req_params(inst, **kwargs)

    def __init__(self, *args, **kwargs):
        super().__init__(*args, **kwargs)

        # get the inference model instance
        self.inference_model_inst = self.get_inference_model_inst(self.inference_model, self.config_inst)

    def store_parts(self) -> law.util.InsertableDict:
        parts = super().store_parts()
        if self.inference_model != law.NO_STR:
            parts.insert_before("version", "inf_model", f"inf__{self.inference_model}")
        return parts


class CategoriesMixin(ConfigTask):

    categories = law.CSVParameter(
        default=(),
        description="comma-separated category names or patterns to select; can also be the key of "
        "a mapping defined in 'category_groups' auxiliary data of the config; when empty, uses the "
        "auxiliary data enty 'default_categories' when set; empty default",
        brace_expand=True,
    )

    default_categories = None
    allow_empty_categories = False

    @classmethod
    def resolve_param_values(cls, params):
        params = super().resolve_param_values(params)

        if "config_inst" not in params:
            return params
        config_inst = params["config_inst"]

        # resolve categories
        if "categories" in params:
            # when empty, use the config default
            if not params["categories"] and config_inst.x("default_categories", ()):
                params["categories"] = tuple(config_inst.x.default_categories)

            # when still empty and default categories are defined, use them instead
            if not params["categories"] and cls.default_categories:
                params["categories"] = tuple(cls.default_categories)

            # resolve them
            categories = cls.find_config_objects(
                params["categories"],
                config_inst,
                od.Category,
                config_inst.x("category_groups", {}),
                deep=True,
            )

            # complain when no categories were found
            if not categories and not cls.allow_empty_categories:
                raise ValueError(f"no categories found matching {params['categories']}")

            params["categories"] = tuple(categories)

        return params

    @property
    def categories_repr(self):
        if len(self.categories) == 1:
            return self.categories[0]

        return f"{len(self.categories)}_{law.util.create_hash(sorted(self.categories))}"


class VariablesMixin(ConfigTask):

    variables = law.CSVParameter(
        default=(),
        description="comma-separated variable names or patterns to select; can also be the key of "
        "a mapping defined in the 'variable_group' auxiliary data of the config; when empty, uses "
        "all variables of the config; empty default",
        brace_expand=True,
    )

    default_variables = None
    allow_empty_variables = False

    @classmethod
    def resolve_param_values(cls, params):
        params = super().resolve_param_values(params)

        if "config_inst" not in params:
            return params
        config_inst = params["config_inst"]

        # resolve variables
        if "variables" in params:
            # when empty, use the config default
            if not params["variables"] and config_inst.x("default_variables", ()):
                params["variables"] = tuple(config_inst.x.default_variables)

            # when still empty and default variables are defined, use them instead
            if not params["variables"] and cls.default_variables:
                params["variables"] = tuple(cls.default_variables)

            # resolve them
            if params["variables"]:
                # first, split into single- and multi-dimensional variables
                single_vars = []
                multi_var_parts = []
                for variable in params["variables"]:
                    parts = cls.split_multi_variable(variable)
                    if len(parts) == 1:
                        single_vars.append(variable)
                    else:
                        multi_var_parts.append(parts)

                # resolve single variables
                variables = cls.find_config_objects(
                    single_vars,
                    config_inst,
                    od.Variable,
                    config_inst.x("variable_groups", {}),
                )

                # for each multi-variable, resolve each part separately and create the full
                # combinatorics of all possibly pattern-resolved parts
                for parts in multi_var_parts:
                    resolved_parts = [
                        cls.find_config_objects(
                            part,
                            config_inst,
                            od.Variable,
                            config_inst.x("variable_groups", {}),
                        )
                        for part in parts
                    ]
                    variables.extend([
                        cls.join_multi_variable(_parts)
                        for _parts in itertools.product(*resolved_parts)
                    ])
            else:
                # fallback to using all known variables
                variables = config_inst.variables.names()

            # complain when no variables were found
            if not variables and not cls.allow_empty_variables:
                raise ValueError(f"no variables found matching {params['variables']}")

            params["variables"] = tuple(variables)

        return params

    @classmethod
    def split_multi_variable(cls, variable: str) -> tuple[str]:
        """
        Splits a multi-dimensional *variable* given in the format ``"var_a[-var_b[-...]]"`` into
        separate variable names using a delimiter (``"-"``) and returns a tuple.
        """
        return tuple(variable.split("-"))

    @classmethod
    def join_multi_variable(cls, variables: Sequence[str]) -> str:
        """
        Joins the name of multiple *variables* using a delimiter (``"-"``) into a single string
        that represents a multi-dimensional variable and returns it.
        """
        return "-".join(map(str, variables))

    def __init__(self, *args, **kwargs):
        super().__init__(*args, **kwargs)

        # if enabled, split names of multi-dimensional parameters into tuples
        self.variable_tuples = {
            var_name: self.split_multi_variable(var_name)
            for var_name in self.variables
        }

    @property
    def variables_repr(self):
        if len(self.variables) == 1:
            return self.variables[0]

        return f"{len(self.variables)}_{law.util.create_hash(sorted(self.variables))}"


class DatasetsProcessesMixin(ConfigTask):

    datasets = law.CSVParameter(
        default=(),
        description="comma-separated dataset names or patters to select; can also be the key of a "
        "mapping defined in the 'dataset_groups' auxiliary data of the config; when empty, uses "
        "all datasets registered in the config that contain any of the selected --processes; empty "
        "default",
        brace_expand=True,
    )
    processes = law.CSVParameter(
        default=(),
        description="comma-separated process names or patterns for filtering processes; can also "
        "be the key of a mapping defined in the 'process_groups' auxiliary data of the config; "
        "uses all processes of the config when empty; empty default",
        brace_expand=True,
    )

    allow_empty_datasets = False
    allow_empty_processes = False

    @classmethod
    def resolve_param_values(cls, params):
        params = super().resolve_param_values(params)

        if "config_inst" not in params:
            return params
        config_inst = params["config_inst"]

        # resolve processes
        if "processes" in params:
            if params["processes"]:
                processes = cls.find_config_objects(
                    params["processes"],
                    config_inst,
                    od.Process,
                    config_inst.x("process_groups", {}),
                    deep=True,
                )
            else:
                processes = config_inst.processes.names()

            # complain when no processes were found
            if not processes and not cls.allow_empty_processes:
                raise ValueError(f"no processes found matching {params['processes']}")

            params["processes"] = tuple(processes)
            params["process_insts"] = [config_inst.get_process(p) for p in params["processes"]]

        # resolve datasets
        if "datasets" in params:
            if params["datasets"]:
                datasets = cls.find_config_objects(
                    params["datasets"],
                    config_inst,
                    od.Dataset,
                    config_inst.x("dataset_groups", {}),
                )
            elif "processes" in params:
                # pick all datasets that contain any of the requested (sub) processes
                sub_process_insts = sum((
                    [proc for proc, _, _ in process_inst.walk_processes(include_self=True)]
                    for process_inst in map(config_inst.get_process, params["processes"])
                ), [])
                datasets = [
                    dataset_inst.name
                    for dataset_inst in config_inst.datasets
                    if any(map(dataset_inst.has_process, sub_process_insts))
                ]

            # complain when no datasets were found
            if not datasets and not cls.allow_empty_datasets:
                raise ValueError(f"no datasets found matching {params['datasets']}")

            params["datasets"] = tuple(datasets)
            params["dataset_insts"] = [config_inst.get_dataset(d) for d in params["datasets"]]

        return params

    @classmethod
    def get_known_shifts(cls, config_inst, params):
        shifts, upstream_shifts = super().get_known_shifts(config_inst, params)

        # add shifts of all datasets to upstream ones
        for dataset_inst in params.get("dataset_insts") or []:
            if dataset_inst.is_mc:
                upstream_shifts |= set(dataset_inst.info.keys())

        return shifts, upstream_shifts

    @property
    def datasets_repr(self):
        if len(self.datasets) == 1:
            return self.datasets[0]

        return f"{len(self.datasets)}_{law.util.create_hash(sorted(self.datasets))}"

    @property
    def processes_repr(self):
        if len(self.processes) == 1:
            return self.processes[0]

        return f"{len(self.processes)}_{law.util.create_hash(self.processes)}"


class ShiftSourcesMixin(ConfigTask):

    shift_sources = law.CSVParameter(
        default=(),
        description="comma-separated shift source names (without direction) or patterns to select; "
        "can also be the key of a mapping defined in the 'shift_group' auxiliary data of the "
        "config; default: ()",
    )

    allow_empty_shift_sources = False

    @classmethod
    def resolve_param_values(cls, params):
        params = super().resolve_param_values(params)

        if "config_inst" not in params:
            return params
        config_inst = params["config_inst"]

        # resolve shift sources
        if "shift_sources" in params:
            # convert to full shift first to do the object finding
            shifts = cls.find_config_objects(
                cls.expand_shift_sources(params["shift_sources"]),
                config_inst,
                od.Shift,
                config_inst.x("shift_groups", {}),
            )

            # complain when no shifts were found
            if not shifts and not cls.allow_empty_shift_sources:
                raise ValueError(f"no shifts found matching {params['shift_sources']}")

            # convert back to sources
            params["shift_sources"] = tuple(cls.reduce_shifts(shifts))

        return params

    @classmethod
    def expand_shift_sources(cls, sources: Sequence[str] | set[str]) -> list[str]:
        return sum(([f"{s}_up", f"{s}_down"] for s in sources), [])

    @classmethod
    def reduce_shifts(cls, shifts: Sequence[str] | set[str]) -> list[str]:
        return list(set(od.Shift.split_name(shift)[0] for shift in shifts))

    def __init__(self, *args, **kwargs):
        super().__init__(*args, **kwargs)

        self.shifts = self.expand_shift_sources(self.shift_sources)

    @property
    def shift_sources_repr(self):
        if len(self.shift_sources) == 1:
            return self.shift_sources[0]

        return f"{len(self.shift_sources)}_{law.util.create_hash(sorted(self.shift_sources))}"


class EventWeightMixin(ConfigTask):

    @classmethod
    def get_known_shifts(cls, config_inst: od.Config, params: dict) -> tuple[set[str], set[str]]:
        shifts, upstream_shifts = super().get_known_shifts(config_inst, params)

        # add shifts introduced by event weights
        if config_inst.has_aux("event_weights"):
            for shift_insts in config_inst.x.event_weights.values():
                shifts |= {shift_inst.name for shift_inst in shift_insts}

        # optionally also for weights defined by a dataset
        if "dataset" in params:
            requested_dataset = params.get("dataset")
            if requested_dataset not in (None, law.NO_STR):
                dataset_inst = config_inst.get_dataset(requested_dataset)
                if dataset_inst.has_aux("event_weights"):
                    for shift_insts in dataset_inst.x.event_weights.values():
                        shifts |= {shift_inst.name for shift_inst in shift_insts}

        return shifts, upstream_shifts


class ChunkedIOMixin(AnalysisTask):

    check_finite = luigi.BoolParameter(
        default=False,
        significant=False,
        description="when True, checks whether output arrays only contain finite values before "
        "writing to them to file",
    )

    exclude_params_req = {"check_finite"}

    def iter_chunked_io(self, *args, **kwargs):
        from columnflow.columnar_util import ChunkedIOHandler

        # get the chunked io handler from first arg or create a new one with all args
        if len(args) == 1 and isinstance(args[0], ChunkedIOHandler):
            handler = args[0]
        else:
            handler = ChunkedIOHandler(*args, **kwargs)

        # iterate in the handler context
        with handler:
            self.chunked_io = handler
            msg = f"iterate through {handler.n_entries} events in {handler.n_chunks} chunks ..."
            try:
                # measure runtimes excluding IO
                loop_durations = []
                for obj in self.iter_progress(handler, max(handler.n_chunks, 1), msg=msg):
                    t1 = time.perf_counter()

                    # yield the object provided by the handler
                    yield obj

                    # save the runtime
                    loop_durations.append(time.perf_counter() - t1)

                # print runtimes
                self.publish_message(
                    "event processing in loop body took "
                    f"{law.util.human_duration(seconds=sum(loop_durations))}",
                )

            finally:
                self.chunked_io = None

        # eager, overly cautious gc
        del handler
        gc.collect()

    @classmethod
    def raise_if_not_finite(cls, ak_array: ak.Array) -> None:
        """
        Perform explicit check whether all values in array *ak_array* are finite.

        The check is performed using the :external+numpy:py:func:`numpy.isfinite` function

        :param ak_array: Array with events to check.
        :raises ValueError: If any value in *ak_array* is not finite.
        """
        import numpy as np
        import awkward as ak
        from columnflow.columnar_util import get_ak_routes

        for route in get_ak_routes(ak_array):
            if ak.any(~np.isfinite(ak.flatten(route.apply(ak_array), axis=None))):
                raise ValueError(
                    f"found one or more non-finite values in column '{route.column}' "
                    f"of array {ak_array}",
                )<|MERGE_RESOLUTION|>--- conflicted
+++ resolved
@@ -47,7 +47,6 @@
     register_calibrator_shifts = False
 
     @classmethod
-<<<<<<< HEAD
     def get_calibrator_inst(cls, calibrator: str, kwargs=None) -> Calibrator:
         """Initialize :py:class:`~columnflow.calibration.Calibrator` instance.
 
@@ -66,13 +65,10 @@
         :return: The initialized :py:class:`~columnflow.calibration.Calibrator`
             instance.
         """
-=======
-    def get_calibrator_inst(cls, calibrator, kwargs=None):
         calibrator_cls = Calibrator.get_cls(calibrator)
         if not calibrator_cls.exposed:
             raise RuntimeError(f"cannot use unexposed calibrator '{calibrator}' in {cls.__name__}")
 
->>>>>>> 3495899f
         inst_dict = cls.get_calibrator_kwargs(**kwargs) if kwargs else None
         return calibrator_cls(inst_dict=inst_dict)
 
