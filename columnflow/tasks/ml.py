# coding: utf-8

"""
Tasks related to ML workflows.
"""

from collections import defaultdict

import law
import luigi

from columnflow.tasks.framework.base import Requirements, AnalysisTask, DatasetTask, wrapper_factory
from columnflow.tasks.framework.mixins import (
    CalibratorsMixin,
    SelectorMixin,
    ProducerMixin,
    ProducersMixin,
    MLModelDataMixin,
    MLModelTrainingMixin,
    MLModelMixin,
    ChunkedIOMixin,
)
from columnflow.tasks.framework.remote import RemoteWorkflow
from columnflow.tasks.reduction import MergeReducedEventsUser, MergeReducedEvents
from columnflow.tasks.production import ProduceColumns
from columnflow.util import dev_sandbox, safe_div


class PrepareMLEvents(
    MLModelDataMixin,
    ProducersMixin,
    SelectorMixin,
    CalibratorsMixin,
    ChunkedIOMixin,
    MergeReducedEventsUser,
    law.LocalWorkflow,
    RemoteWorkflow,
):
    sandbox = dev_sandbox(law.config.get("analysis", "default_columnar_sandbox"))

    allow_empty_ml_model = False

    # upstream requirements
    reqs = Requirements(
        MergeReducedEventsUser.reqs,
        RemoteWorkflow.reqs,
        MergeReducedEvents=MergeReducedEvents,
        ProduceColumns=ProduceColumns,
    )

    # strategy for handling missing source columns when adding aliases on event chunks
    missing_column_alias_strategy = "original"

    def __init__(self, *args, **kwargs):
        super().__init__(*args, **kwargs)

        # cache for producer inst
        self._preparation_producer_inst = None

        # complain when this task is run for events that are not needed for training
        if not self.events_used_in_training(
            self.config_inst,
            self.dataset_inst,
            self.global_shift_inst,
        ):
            raise Exception(
                f"for ML model '{self.ml_model_inst.cls_name}', the dataset "
                f"'{self.dataset_inst.name}' of config '{self.config_inst.name}' with shift "
                f"'{self.global_shift_inst.name}' is not intended to be run by "
                f"{self.__class__.__name__}",
            )

    @property
    def preparation_producer_inst(self):
        producer = self.ml_model_inst.preparation_producer(self.config_inst)
        if producer and self._preparation_producer_inst is None:
            self._preparation_producer_inst = ProducerMixin.get_producer_inst(producer, {"task": self})

            # overwrite the sandbox when set
            if self._preparation_producer_inst.sandbox:
                self.sandbox = self._preparation_producer_inst.sandbox

        return self._preparation_producer_inst

    def workflow_requires(self):
        reqs = super().workflow_requires()

        # require the full merge forest
        reqs["events"] = self.reqs.MergeReducedEvents.req(self, tree_index=-1)

        # add producer dependent requirements
        if self.preparation_producer_inst:
            reqs["preparation_producer"] = self.preparation_producer_inst.run_requires()

        # add producers to requirements
        if not self.pilot and self.producer_insts:
            reqs["producers"] = [
                self.reqs.ProduceColumns.req(self, producer=producer_inst.cls_name)
                for producer_inst in self.producer_insts
                if producer_inst.produced_columns
            ]

        return reqs

    def requires(self):
        reqs = {
            "events": self.reqs.MergeReducedEvents.req(self, tree_index=self.branch, _exclude={"branch"}),
        }
        if self.preparation_producer_inst:
            reqs["preparation_producer"] = self.preparation_producer_inst.run_requires()

        if self.producer_insts:
            reqs["producers"] = [
                self.reqs.ProduceColumns.req(self, producer=producer_inst.cls_name)
                for producer_inst in self.producer_insts
                if producer_inst.produced_columns
            ]

        return reqs

    @MergeReducedEventsUser.maybe_dummy
    def output(self):
        k = self.ml_model_inst.folds
        outputs = {
            "mlevents": law.SiblingFileCollection([
                self.target(f"mlevents_fold{f}of{k}_{self.branch}.parquet")
                for f in range(k)
            ]),
            "stats": self.target(f"stats_{self.branch}.parquet"),
        }
        return outputs

    @law.decorator.log
    @law.decorator.localize
    @law.decorator.safe_output
    def run(self):
        from columnflow.columnar_util import (
            Route, RouteFilter, sorted_ak_to_parquet, update_ak_array, add_ak_aliases,
        )

        # prepare inputs and outputs
        reqs = self.requires()
        inputs = self.input()
        outputs = self.output()
        output_chunks = [{} for _ in range(self.ml_model_inst.folds)]
        stats = defaultdict(float)

        # run the setup of the optional producer
        reader_targets = {}
        if self.preparation_producer_inst:
            reader_targets = self.preparation_producer_inst.run_setup(
                reqs["preparation_producer"],
                inputs["preparation_producer"],
            )

        # create a temp dir for saving intermediate files
        tmp_dir = law.LocalDirectoryTarget(is_tmp=True)
        tmp_dir.touch()

        # get shift dependent aliases
        aliases = self.local_shift_inst.x("column_aliases", {})

        # define columns that will to be written
        write_columns = set.union(*self.ml_model_inst.used_columns.values())
        route_filter = RouteFilter(write_columns)

        # define columns that need to be read
<<<<<<< HEAD
        read_columns = write_columns | {"deterministic_seed"} | set(aliases.values())
        if self.preparation_producer_inst:
            read_columns |= self.preparation_producer_inst.used_columns
        read_columns = {Route(c) for c in read_columns}
=======
        read_columns = {Route("deterministic_seed")}
        read_columns |= set(map(Route, aliases.values()))
        read_columns |= write_columns
>>>>>>> a726c098

        # stats for logging
        n_events = 0
        num_fold_events = {f: 0 for f in range(self.ml_model_inst.folds)}

        # iterate over chunks of events and columns
        files = [inputs["events"]["collection"][0]["events"]]
        if self.producer_insts:
            files.extend([inp["columns"] for inp in inputs["producers"]])
        if reader_targets:
            files.extend(reader_targets.values())

        # prepare inputs for localization
        with law.localize_file_targets(
            [*files, *reader_targets.values()],
            mode="r",
        ) as inps:
            for (events, *columns), pos in self.iter_chunked_io(
                [inp.path for inp in inps],
                source_type=len(files) * ["awkward_parquet"] + [None] * len(reader_targets),
                read_columns=(len(files) + len(reader_targets)) * [read_columns],
            ):
                n_events += len(events)

                # optional check for overlapping inputs
                if self.check_overlapping_inputs:
                    self.raise_if_overlapping([events] + list(columns))

                # add additional columns
                events = update_ak_array(events, *columns)
                # add aliases
                events = add_ak_aliases(
                    events,
                    aliases,
                    remove_src=True,
                    missing_strategy=self.missing_column_alias_strategy,
                )

                # generate fold indices
                fold_indices = events.deterministic_seed % self.ml_model_inst.folds
                # invoke the optional producer
                if len(events) and self.preparation_producer_inst:
                    events = self.preparation_producer_inst(
                        events,
                        stats=stats,
                        fold_indices=fold_indices,
                        ml_model_inst=self.ml_model_inst,
                    )

                # remove columns
                events = route_filter(events)

                # optional check for finite values
                if self.check_finite_output:
                    self.raise_if_not_finite(events)

                # loop over folds, use indices to generate masks and project into files
                for f in range(self.ml_model_inst.folds):
                    fold_events = events[fold_indices == f]
                    num_fold_events[f] += len(fold_events)

                    # save as parquet via a thread in the same pool
                    chunk = tmp_dir.child(f"file_{f}_{pos.index}.parquet", type="f")
                    output_chunks[f][pos.index] = chunk
                    self.chunked_io.queue(sorted_ak_to_parquet, (fold_events, chunk.path))

            # merge output files of all folds
            for _output_chunks, output in zip(output_chunks, outputs["mlevents"].targets):
                sorted_chunks = [_output_chunks[key] for key in sorted(_output_chunks)]
                law.pyarrow.merge_parquet_task(
                    self, sorted_chunks, output, local=True, writer_opts=self.get_parquet_writer_opts(),
                )

            # save stats
            if not getattr(stats, "num_fold_events", None):
                stats["num_fold_events"] = num_fold_events
            outputs["stats"].dump(stats, indent=4, formatter="json")

            # some logs
            self.publish_message(f"total events: {n_events}")
            for f, n in num_fold_events.items():
                r = 100 * safe_div(n, n_events)
                self.publish_message(f"fold {' ' if f < 10 else ''}{f}: {n} ({r:.2f}%)")


# overwrite class defaults
check_finite_tasks = law.config.get_expanded("analysis", "check_finite_output", [], split_csv=True)
PrepareMLEvents.check_finite_output = ChunkedIOMixin.check_finite_output.copy(
    default=PrepareMLEvents.task_family in check_finite_tasks,
    add_default_to_description=True,
)

check_overlap_tasks = law.config.get_expanded("analysis", "check_overlapping_inputs", [], split_csv=True)
PrepareMLEvents.check_overlapping_inputs = ChunkedIOMixin.check_overlapping_inputs.copy(
    default=PrepareMLEvents.task_family in check_overlap_tasks,
    add_default_to_description=True,
)

PrepareMLEventsWrapper = wrapper_factory(
    base_cls=AnalysisTask,
    require_cls=PrepareMLEvents,
    enable=["configs", "skip_configs", "datasets", "skip_datasets"],
)


class MergeMLStats(
    MLModelDataMixin,
    ProducersMixin,
    SelectorMixin,
    CalibratorsMixin,
    DatasetTask,
    law.tasks.ForestMerge,
):
    # recursively merge 20 files into one
    merge_factor = 20

    # skip receiving some parameters via req
    exclude_params_req_get = {"workflow"}

    # upstream requirements
    reqs = Requirements(
        PrepareMLEvents=PrepareMLEvents,
    )

    def create_branch_map(self):
        # DatasetTask implements a custom branch map, but we want to use the one in ForestMerge
        return law.tasks.ForestMerge.create_branch_map(self)

    def merge_workflow_requires(self):
        return self.reqs.PrepareMLEvents.req(self, _exclude={"branches"})

    def merge_requires(self, start_branch, end_branch):
        return self.reqs.PrepareMLEvents.req(
            self,
            branches=((start_branch, end_branch),),
            workflow="local",
            _exclude={"branch"},
        )

    def merge_output(self):
        return {"stats": self.target("stats.json")}

    def trace_merge_inputs(self, inputs):
        return super().trace_merge_inputs(inputs["collection"].targets.values())

    @law.decorator.log
    def run(self):
        return super().run()

    def merge(self, inputs, output):
        # merge input stats
        merged_stats = defaultdict(float)
        for inp in inputs:
            stats = inp["stats"].load(formatter="json", cache=False)
            self.merge_counts(merged_stats, stats)

        # write the output
        output["stats"].dump(merged_stats, indent=4, formatter="json", cache=False)

    @classmethod
    def merge_counts(cls, dst: dict, src: dict) -> dict:
        """
        Adds counts (integers or floats) in a *src* dictionary recursively into a *dst* dictionary.
        *dst* is updated in-place and also returned.
        """
        for key, obj in src.items():
            if isinstance(obj, dict):
                cls.merge_counts(dst.setdefault(key, {}), obj)
            else:
                if key not in dst:
                    dst[key] = 0.0
                dst[key] += obj
        return dst


MergeMLStatsWrapper = wrapper_factory(
    base_cls=AnalysisTask,
    require_cls=MergeMLStats,
    enable=["configs", "skip_configs", "datasets", "skip_datasets", "shifts", "skip_shifts"],
)


class MergeMLEvents(
    MLModelDataMixin,
    ProducersMixin,
    SelectorMixin,
    CalibratorsMixin,
    DatasetTask,
    law.tasks.ForestMerge,
    RemoteWorkflow,
):
    sandbox = dev_sandbox(law.config.get("analysis", "default_columnar_sandbox"))

    fold = luigi.IntParameter(
        default=0,
        description="the fold index of the prepared ML events to use; must be compatible with the "
        "number of folds defined in the ML model; default: 0",
    )

    # disable the shift parameter
    shift = None
    effective_shift = None
    allow_empty_shift = True

    # in each step, merge 10 into 1
    merge_factor = 10

    allow_empty_ml_model = False

    # upstream requirements
    reqs = Requirements(
        RemoteWorkflow.reqs,
        PrepareMLEvents=PrepareMLEvents,
    )

    def __init__(self, *args, **kwargs):
        super().__init__(*args, **kwargs)

        if not (0 <= self.fold < self.ml_model_inst.folds):
            raise ValueError(
                "the fold index is incompatible with the number of folds "
                f"({self.ml_model_inst.fold}) for the ML model '{self.ml_model}'",
            )

        # tell ForestMerge to not cache the internal merging structure by default,
        # (this is enabled in merge_workflow_requires)
        self._cache_forest = False

    def create_branch_map(self):
        # DatasetTask implements a custom branch map, but we want to use the one in ForestMerge
        return law.tasks.ForestMerge.create_branch_map(self)

    def merge_workflow_requires(self):
        req = self.reqs.PrepareMLEvents.req(self, _exclude={"branches"})

        # if the merging stats exist, allow the forest to be cached
        self._cache_forest = req.merging_stats_exist

        return req

    def merge_requires(self, start_leaf, end_leaf):
        return [
            self.reqs.PrepareMLEvents.req(self, branch=i)
            for i in range(start_leaf, end_leaf)
        ]

    def trace_merge_inputs(self, inputs):
        return super().trace_merge_inputs([inp["mlevents"][self.fold] for inp in inputs])

    def merge_output(self):
        k = self.ml_model_inst.folds
        return {"mlevents": self.target(f"mlevents_f{self.fold}of{k}.parquet")}

    @law.decorator.log
    def run(self):
        return super().run()

    def merge(self, inputs, output):
        if not self.is_leaf():
            inputs = [inp["mlevents"] for inp in inputs]

        law.pyarrow.merge_parquet_task(
            self, inputs, output["mlevents"], writer_opts=self.get_parquet_writer_opts(),
        )


MergeMLEventsWrapper = wrapper_factory(
    base_cls=AnalysisTask,
    require_cls=MergeMLEvents,
    enable=["configs", "skip_configs", "datasets", "skip_datasets"],
)


class MLTraining(
    MLModelTrainingMixin,
    law.LocalWorkflow,
    RemoteWorkflow,
):

    allow_empty_ml_model = False

    # upstream requirements
    reqs = Requirements(
        RemoteWorkflow.reqs,
        MergeMLEvents=MergeMLEvents,
        MergeMLStats=MergeMLStats,
    )

    @property
    def sandbox(self):
        # determine the sandbox dynamically based on the response of the model
        return self.ml_model_inst.sandbox(self)

    @property
    def accepts_messages(self):
        return self.ml_model_inst.accepts_scheduler_messages

    @property
    def fold(self):
        return self.branch if self.is_branch() else None

    def create_branch_map(self):
        # each fold to train corresponds to one branch
        return list(range(self.ml_model_inst.folds))

    def workflow_requires(self):
        reqs = super().workflow_requires()

        reqs["events"] = {
            config_inst.name: {
                dataset_inst.name: [
                    self.reqs.MergeMLEvents.req(
                        self,
                        config=config_inst.name,
                        dataset=dataset_inst.name,
                        calibrators=_calibrators,
                        selector=_selector,
                        producers=_producers,
                        fold=fold,
                        tree_index=-1)
                    for fold in range(self.ml_model_inst.folds)
                ]
                for dataset_inst in dataset_insts
            }
            for (config_inst, dataset_insts), _calibrators, _selector, _producers in zip(
                self.ml_model_inst.used_datasets.items(),
                self.calibrators,
                self.selectors,
                self.producers,
            )
        }
        reqs["stats"] = {
            config_inst.name: {
                dataset_inst.name: self.reqs.MergeMLStats.req(
                    self,
                    config=config_inst.name,
                    dataset=dataset_inst.name,
                    calibrators=_calibrators,
                    selector=_selector,
                    producers=_producers,
                    tree_index=-1)
                for dataset_inst in dataset_insts
            }
            for (config_inst, dataset_insts), _calibrators, _selector, _producers in zip(
                self.ml_model_inst.used_datasets.items(),
                self.calibrators,
                self.selectors,
                self.producers,
            )
        }

        # ml model requirements
        reqs["model"] = self.ml_model_inst.requires(self)

        return reqs

    def requires(self):
        reqs = {}

        # require prepared events
        reqs["events"] = {
            config_inst.name: {
                dataset_inst.name: [
                    self.reqs.MergeMLEvents.req(
                        self,
                        config=config_inst.name,
                        dataset=dataset_inst.name,
                        calibrators=_calibrators,
                        selector=_selector,
                        producers=_producers,
                        fold=f,
                    )
                    for f in range(self.ml_model_inst.folds)
                    if f != self.branch
                ]
                for dataset_inst in dataset_insts
            }
            for (config_inst, dataset_insts), _calibrators, _selector, _producers in zip(
                self.ml_model_inst.used_datasets.items(),
                self.calibrators,
                self.selectors,
                self.producers,
            )
        }

        # ml model requirements
        reqs["model"] = self.ml_model_inst.requires(self)

        return reqs

    def output(self):
        return self.ml_model_inst.output(self)

    @law.decorator.log
    @law.decorator.safe_output
    def run(self):
        # prepare inputs and outputs
        inputs = self.input()
        outputs = self.output()

        # call the training function
        self.ml_model_inst.train(self, inputs, outputs)


class MLEvaluation(
    MLModelMixin,
    ProducersMixin,
    SelectorMixin,
    CalibratorsMixin,
    ChunkedIOMixin,
    MergeReducedEventsUser,
    law.LocalWorkflow,
    RemoteWorkflow,
):
    sandbox = None

    allow_empty_ml_model = False

    # strategy for handling missing source columns when adding aliases on event chunks
    missing_column_alias_strategy = "original"

    # upstream requirements
    reqs = Requirements(
        MergeReducedEventsUser.reqs,
        RemoteWorkflow.reqs,
        MLTraining=MLTraining,
        MergeReducedEvents=MergeReducedEvents,
        ProduceColumns=ProduceColumns,
    )

    def __init__(self, *args, **kwargs):
        super().__init__(*args, **kwargs)

        # set the sandbox
        self.sandbox = self.ml_model_inst.sandbox(self)

    def workflow_requires(self):
        reqs = super().workflow_requires()

        reqs["models"] = self.reqs.MLTraining.req_different_branching(
            self,
            configs=(self.config_inst.name,),
            calibrators=(self.calibrators,),
            selectors=(self.selector,),
            producers=(self.producers,),
        )

        reqs["events"] = self.reqs.MergeReducedEvents.req_different_branching(self)

        if not self.pilot and self.producer_insts:
            reqs["producers"] = [
                self.reqs.ProduceColumns.req(self, producer=producer_inst.cls_name)
                for producer_inst in self.producer_insts
                if producer_inst.produced_columns
            ]

        return reqs

    def requires(self):
        reqs = {
            "models": self.reqs.MLTraining.req_different_branching(
                self,
                configs=(self.config_inst.name,),
                calibrators=(self.calibrators,),
                selectors=(self.selector,),
                producers=(self.producers,),
                branch=-1,
            ),
            "events": self.reqs.MergeReducedEvents.req_different_branching(
                self,
                tree_index=self.branch,
                branch=-1,
            ),
        }

        if self.producer_insts:
            reqs["producers"] = [
                self.reqs.ProduceColumns.req(self, producer=producer_inst.cls_name)
                for producer_inst in self.producer_insts
                if producer_inst.produced_columns
            ]

        return reqs

    @MergeReducedEventsUser.maybe_dummy
    def output(self):
        return {"mlcolumns": self.target(f"mlcolumns_{self.branch}.parquet")}

    @law.decorator.log
    @law.decorator.localize
    @law.decorator.safe_output
    def run(self):
        from columnflow.columnar_util import (
            Route, RouteFilter, sorted_ak_to_parquet, update_ak_array, add_ak_aliases,
        )

        # prepare inputs and outputs
        inputs = self.input()
        output = self.output()
        output_chunks = {}

        # create a temp dir for saving intermediate files
        tmp_dir = law.LocalDirectoryTarget(is_tmp=True)
        tmp_dir.touch()

        # open all model files
        models = [
            self.ml_model_inst.open_model(inp)
            for inp in inputs["models"]["collection"].targets.values()
        ]

        # get shift dependent aliases
        aliases = self.local_shift_inst.x("column_aliases", {})

        # check once if the events were used during trainig
        events_used_in_training = self.events_used_in_training(
            self.config_inst,
            self.dataset_inst,
            self.global_shift_inst,
        )

        # define columns that need to be read
        read_columns = {Route("deterministic_seed")}
        read_columns |= set(map(Route, aliases.values()))
        read_columns |= set.union(*self.ml_model_inst.used_columns.values())

        # define columns that will be written
        write_columns = set.union(*self.ml_model_inst.produced_columns.values())
        route_filter = RouteFilter(write_columns)

        # iterate over chunks of events and diffs
        files = [inputs["events"]["collection"][0]["events"].path]
        if self.producer_insts:
            files.extend([inp["columns"].path for inp in inputs["producers"]])
        for (events, *columns), pos in self.iter_chunked_io(
            files,
            source_type=len(files) * ["awkward_parquet"],
            read_columns=len(files) * [read_columns],
        ):
            # optional check for overlapping inputs
            if self.check_overlapping_inputs:
                self.raise_if_overlapping([events] + list(columns))

            # add additional columns
            events = update_ak_array(events, *columns)

            # add aliases
            events = add_ak_aliases(
                events,
                aliases,
                remove_src=True,
                missing_strategy=self.missing_column_alias_strategy,
            )

            # asdasd
            fold_indices = events.deterministic_seed % self.ml_model_inst.folds

            # evaluate the model
            events = self.ml_model_inst.evaluate(
                self,
                events,
                models,
                fold_indices,
                events_used_in_training=events_used_in_training,
            )

            # remove columns
            events = route_filter(events)

            # optional check for finite values
            if self.check_finite_output:
                self.raise_if_not_finite(events)

            # save as parquet via a thread in the same pool
            chunk = tmp_dir.child(f"file_{pos.index}.parquet", type="f")
            output_chunks[pos.index] = chunk
            self.chunked_io.queue(sorted_ak_to_parquet, (events, chunk.path))

        # merge output files
        sorted_chunks = [output_chunks[key] for key in sorted(output_chunks)]
        law.pyarrow.merge_parquet_task(
            self, sorted_chunks, output["mlcolumns"], local=True, writer_opts=self.get_parquet_writer_opts(),
        )


# overwrite class defaults
MLEvaluation.check_finite_output = ChunkedIOMixin.check_finite_output.copy(
    default=MLEvaluation.task_family in check_finite_tasks,
    add_default_to_description=True,
)

check_overlap_tasks = law.config.get_expanded("analysis", "check_overlapping_inputs", [], split_csv=True)
MLEvaluation.check_overlapping_inputs = ChunkedIOMixin.check_overlapping_inputs.copy(
    default=MLEvaluation.task_family in check_overlap_tasks,
    add_default_to_description=True,
)


MLEvaluationWrapper = wrapper_factory(
    base_cls=AnalysisTask,
    require_cls=MLEvaluation,
    enable=["configs", "skip_configs", "shifts", "skip_shifts", "datasets", "skip_datasets"],
)


class MergeMLEvaluation(
    MLModelMixin,
    ProducersMixin,
    SelectorMixin,
    CalibratorsMixin,
    DatasetTask,
    law.tasks.ForestMerge,
    RemoteWorkflow,
):
    """
    Task to merge events for a dataset, where the `MLEvaluation` produces multiple parquet files.
    The task serves as a helper task for plotting the ML evaluation results in the `PlotMLResults` task.
    """
    sandbox = dev_sandbox("bash::$CF_BASE/sandboxes/venv_columnar.sh")

    # recursively merge 20 files into one
    merge_factor = 20

    # upstream requirements
    reqs = Requirements(
        RemoteWorkflow.reqs,
        MLEvaluation=MLEvaluation,
    )

    def create_branch_map(self):
        # DatasetTask implements a custom branch map, but we want to use the one in ForestMerge
        return law.tasks.ForestMerge.create_branch_map(self)

    def merge_workflow_requires(self):
        return self.reqs.MLEvaluation.req(self, _exclude={"branches"})

    def merge_requires(self, start_branch, end_branch):
        return [
            self.reqs.MLEvaluation.req(self, branch=b)
            for b in range(start_branch, end_branch)
        ]

    def merge_output(self):
        return {"mlcolumns": self.target("mlcolumns.parquet")}

    def merge(self, inputs, output):
        inputs = [inp["mlcolumns"] for inp in inputs]
        law.pyarrow.merge_parquet_task(
            self, inputs, output["mlcolumns"], writer_opts=self.get_parquet_writer_opts(),
        )


MergeMLEvaluationWrapper = wrapper_factory(
    base_cls=AnalysisTask,
    require_cls=MergeMLEvaluation,
    enable=["configs", "skip_configs", "datasets", "skip_datasets", "shifts", "skip_shifts"],
    docs="""
    Wrapper task to merge events for multiple datasets.

    :enables: ["configs", "skip_configs", "datasets", "skip_datasets", "shifts", "skip_shifts"]
    """,
)<|MERGE_RESOLUTION|>--- conflicted
+++ resolved
@@ -165,16 +165,11 @@
         route_filter = RouteFilter(write_columns)
 
         # define columns that need to be read
-<<<<<<< HEAD
-        read_columns = write_columns | {"deterministic_seed"} | set(aliases.values())
-        if self.preparation_producer_inst:
-            read_columns |= self.preparation_producer_inst.used_columns
-        read_columns = {Route(c) for c in read_columns}
-=======
         read_columns = {Route("deterministic_seed")}
         read_columns |= set(map(Route, aliases.values()))
         read_columns |= write_columns
->>>>>>> a726c098
+        if self.preparation_producer_inst:
+            read_columns |= self.preparation_producer_inst.used_columns
 
         # stats for logging
         n_events = 0
