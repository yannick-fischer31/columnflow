# coding: utf-8

"""
Tasks to be implemented: MergeSelectionMasks, PlotCutflow
"""

import functools
from collections import OrderedDict

import luigi
import law

from ap.tasks.framework.base import AnalysisTask, DatasetTask, ShiftTask, wrapper_factory
from ap.tasks.framework.mixins import (
    CalibratorsMixin, SelectorStepsMixin, VariablesMixin, PlotMixin,
)
from ap.tasks.framework.remote import HTCondorWorkflow
from ap.tasks.plotting import ProcessPlotBase
<<<<<<< HEAD
from ap.tasks.selection import SelectEvents
from ap.production import Producer
from ap.util import dev_sandbox
from ap.plotting.variables import plot_cutflow


class MergeSelectionMasks(
    DatasetTask,
    SelectorMixin,
    CalibratorsMixin,
    law.tasks.ForestMerge,
    HTCondorWorkflow,
):

    sandbox = dev_sandbox("bash::$AP_BASE/sandboxes/venv_columnar.sh")

    shifts = set(SelectEvents.shifts)

    workflow_run_decorators = [law.decorator.localize]

    # recursively merge 8 files into one
    merge_factor = 8

    # default upstream dependency task classes
    dep_SelectEvents = SelectEvents

    def __init__(self, *args, **kwargs):
        super().__init__(*args, **kwargs)

        # store the normalization weight producer
        self.norm_weight_producer = Producer.get_cls("normalization_weights")(
            inst_dict=self.get_producer_kwargs(self),
        )

    def create_branch_map(self):
        # DatasetTask implements a custom branch map, but we want to use the one in ForestMerge
        return law.tasks.ForestMerge.create_branch_map(self)

    def merge_workflow_requires(self):
        return {
            "selection": self.dep_SelectEvents.req(self, _exclude={"branches"}),
            "normalization": self.norm_weight_producer.run_requires(),
        }

    def merge_requires(self, start_branch, end_branch):
        return {
            "selection": [
                self.dep_SelectEvents.req(self, branch=b)
                for b in range(start_branch, end_branch)
            ],
            "normalization": self.norm_weight_producer.run_requires(),
        }

    def trace_merge_workflow_inputs(self, inputs):
        return super().trace_merge_workflow_inputs(inputs["selection"])

    def trace_merge_inputs(self, inputs):
        return super().trace_merge_inputs(inputs["selection"])

    def merge_output(self):
        return self.target("masks.parquet")

    def merge(self, inputs, output):
        # in the lowest (leaf) stage, zip selection results with additional columns first
        if self.is_leaf():
            # create a temp dir for saving intermediate files
            tmp_dir = law.LocalDirectoryTarget(is_tmp=True)
            tmp_dir.touch()
            inputs = self.zip_results_and_columns(inputs, tmp_dir)

        law.pyarrow.merge_parquet_task(self, inputs, output, local=True)

    def zip_results_and_columns(self, inputs, tmp_dir):
        import awkward as ak
        from ap.columnar_util import RouteFilter, sorted_ak_to_parquet

        chunks = []

        # setup the normalization weights producer
        self.norm_weight_producer.run_setup(self.input()["forest_merge"]["normalization"])

        # get columns to keep
        keep_columns = set(self.config_inst.x.keep_columns[self.task_family])
        route_filter = RouteFilter(keep_columns)

        for inp in inputs:
            events = inp["columns"].load(formatter="awkward")
            steps = inp["results"].load(formatter="awkward").steps

            # add normalization weight
            self.norm_weight_producer(events)

            # remove columns
            events = route_filter(events)

            # zip them
            out = ak.zip({"steps": steps, "events": events})

            chunk = tmp_dir.child(f"tmp_{inp['results'].basename}", type="f")
            chunks.append(chunk)
            sorted_ak_to_parquet(out, chunk.path)

        return chunks


MergeSelectionMasksWrapper = wrapper_factory(
    base_cls=AnalysisTask,
    require_cls=MergeSelectionMasks,
    enable=["configs", "skip_configs", "datasets", "skip_datasets", "shifts", "skip_shifts"],
)
=======
from ap.tasks.selection import MergeSelectionMasks
from ap.util import dev_sandbox, ensure_proxy, DotDict
>>>>>>> 7505ec23


class CreateCutflowHistograms(
    DatasetTask,
    SelectorStepsMixin,
    CalibratorsMixin,
    VariablesMixin,
    law.LocalWorkflow,
    HTCondorWorkflow,
):

    sandbox = dev_sandbox("bash::$AP_BASE/sandboxes/venv_columnar.sh")

    shifts = set(MergeSelectionMasks.shifts)

    selector_steps_order_sensitive = True

<<<<<<< HEAD
    # default upstream dependency task classes
    dep_MergeSelectionMasks = MergeSelectionMasks
=======
    default_variables = ("lhe_weight", "cf_*")
>>>>>>> 7505ec23

    def create_branch_map(self):
        # dummy branch map
        return [None]

    def workflow_requires(self, only_super: bool = False):
        reqs = super(CreateCutflowHistograms, self).workflow_requires()
        if only_super:
            return reqs

        reqs["masks"] = self.dep_MergeSelectionMasks.req(self, tree_index=0, _exclude={"branches"})
        return reqs

    def requires(self):
        return {
            "masks": self.dep_MergeSelectionMasks.req(self, tree_index=0, branch=0),
        }

    def output(self):
<<<<<<< HEAD
        return self.target("cutflow_hist.pickle")
=======
        return {var: self.local_target(f"cutflow_hist__var_{var}.pickle") for var in self.variables}
>>>>>>> 7505ec23

    @law.decorator.localize(input=True, output=False)
    @law.decorator.safe_output
    def run(self):
        import hist
        import awkward as ak
        from ap.columnar_util import ChunkedReader, Route, add_ak_aliases

        # prepare inputs and outputs
        inputs = self.input()

        # create a temp dir for saving intermediate files
        tmp_dir = law.LocalDirectoryTarget(is_tmp=True)
        tmp_dir.touch()

        # get shift dependent aliases
        aliases = self.shift_inst.x("column_aliases", {})

        # define a list of variables to create the histograms for
        variable_insts = [self.config_inst.get_variable(v) for v in self.variables]

        # get the expression per variable and when it's a string, parse it to extract index lookups
        expressions = {}
        for variable_inst in variable_insts:
            expr = variable_inst.expression
            if isinstance(expr, str):
                route = Route.check(expr)
                expr = functools.partial(route.apply, null_value=variable_inst.null_value)
            expressions[variable_inst.name] = expr

        # create histograms per variable
        histograms = {}
        for variable_inst in variable_insts:
            histograms[variable_inst.name] = (
                hist.Hist.new
                .IntCat([], name="category", growth=True)
                .IntCat([], name="process", growth=True)
                .StrCat([], name="step", growth=True)
                .IntCat([], name="shift", growth=True)
                .Var(
                    variable_inst.bin_edges,
                    name=variable_inst.name,
                    label=variable_inst.get_full_x_title(),
                )
                .Weight()
            )

        with ChunkedReader(
            inputs["masks"].path,
            source_type="awkward_parquet",
        ) as reader:
            msg = f"iterate through {reader.n_entries} events ..."
            for arr, pos in self.iter_progress(reader, reader.n_chunks, msg=msg):
                events = arr.events

                # add aliases
                add_ak_aliases(events, aliases, remove_src=True)

                # pad the category_ids when the event is not categorized at all
                category_ids = ak.fill_none(ak.pad_none(events.category_ids, 1, axis=-1), -1)

                for variable_inst in variable_insts:
                    var_name = variable_inst.name
                    # helper to build the point for filling, except for the step which does
                    # not support broadcasting
                    def get_point(mask=Ellipsis):
                        return {
                            variable_inst.name: expressions[var_name](events)[mask],
                            "process": events.process_id[mask],
                            "category": category_ids[mask],
                            "shift": self.shift_inst.id,
                            "weight": events.normalization_weight[mask],
                        }

                    # fill the raw point
                    fill_kwargs = get_point()
                    arrays = (ak.flatten(a) for a in ak.broadcast_arrays(*fill_kwargs.values()))
                    histograms[var_name].fill(step="Initial", **dict(zip(fill_kwargs, arrays)))

                    # fill all other steps
                    steps = self.selector_steps or arr.steps.fields

                    mask = True
                    for step in steps:
                        if step not in arr.steps.fields:
                            raise ValueError(
                                f"step '{step}' is not defined by selector {self.selector}",
                            )
                        # incrementally update the mask and fill the point
                        mask = mask & arr.steps[step]
                        fill_kwargs = get_point(mask)
                        arrays = (ak.flatten(a) for a in ak.broadcast_arrays(*fill_kwargs.values()))
                        histograms[var_name].fill(step=step, **dict(zip(fill_kwargs, arrays)))

        # dump the histograms
        for var_name in histograms.keys():
            self.output()[var_name].dump(histograms[var_name], formatter="pickle")


CreateCutflowHistogramsWrapper = wrapper_factory(
    base_cls=AnalysisTask,
    require_cls=CreateCutflowHistograms,
    enable=["configs", "skip_configs", "datasets", "skip_datasets", "shifts", "skip_shifts"],
)


class PlotCutflow(
    ShiftTask,
    SelectorStepsMixin,
    CalibratorsMixin,
    ProcessPlotBase,
    law.LocalWorkflow,
    HTCondorWorkflow,
):

    sandbox = "bash::$AP_BASE/sandboxes/cmssw_default.sh"

    shifts = set(CreateCutflowHistograms.shifts)

    plot_function_name = "ap.plotting.variables.plot_cutflow"

    selector_steps_order_sensitive = True

    # default upstream dependency task classes
    dep_CreateCutflowHistograms = CreateCutflowHistograms

    def create_branch_map(self):
        # one category per branch
        return list(self.categories)

    def workflow_requires(self, only_super: bool = False):
        reqs = super(PlotCutflow, self).workflow_requires()
        if only_super:
            return reqs

        reqs["hists"] = [
<<<<<<< HEAD
            self.dep_CreateCutflowHistograms.req(self, dataset=d, _exclude={"branches"})
=======
            CreateCutflowHistograms.req(
                self,
                dataset=d,
                variables=("lhe_weight",),
                _prefer_cli={"variables"},
                _exclude={"branches"},
            )
>>>>>>> 7505ec23
            for d in self.datasets
        ]
        return reqs

    def requires(self):
        return {
<<<<<<< HEAD
            d: self.dep_CreateCutflowHistograms.req(self, dataset=d, branch=0)
=======
            d: CreateCutflowHistograms.req(
                self,
                branch=0,
                dataset=d,
                variables=("lhe_weight",),
                _prefer_cli={"variables"},
            )
>>>>>>> 7505ec23
            for d in self.datasets
        }

    def output(self):
        return self.target(f"cutflow__cat_{self.branch_data}.pdf")

    @PlotMixin.view_output_plots
    def run(self):
        import hist

        # prepare config objects
        category_inst = self.config_inst.get_category(self.branch_data)
        leaf_category_insts = category_inst.get_leaf_categories() or [category_inst]
        process_insts = list(map(self.config_inst.get_process, self.processes))
        sub_process_insts = {
            proc: [sub for sub, _, _ in proc.walk_processes(include_self=True)]
            for proc in process_insts
        }

        # histogram data per process
        hists = {}

        with self.publish_step(f"plotting cutflow in {category_inst.name}"):
            for dataset, inp in self.input().items():
                dataset_inst = self.config_inst.get_dataset(dataset)
                h_in = inp["lhe_weight"].load(formatter="pickle")

                # sanity checks
                n_shifts = len(h_in.axes["shift"])
                if n_shifts != 1:
                    raise Exception(f"shift axis is supposed to only contain 1 bin, found {n_shifts}")

                # loop and extract one histogram per process
                for process_inst in process_insts:
                    # skip when the dataset is already known to not contain any sub process
                    if not any(map(dataset_inst.has_process, sub_process_insts[process_inst])):
                        continue

                    # work on a copy
                    h = h_in.copy()

                    # axis selections
                    h = h[{
                        "process": [
                            hist.loc(p.id)
                            for p in sub_process_insts[process_inst]
                            if p.id in h.axes["process"]
                        ],
                        "category": [
                            hist.loc(c.id)
                            for c in leaf_category_insts
                            if c.id in h.axes["category"]
                        ],
                    }]

                    # axis reductions
                    h = h[{"process": sum, "category": sum, "shift": sum, "lhe_weight": sum}]

                    # add the histogram
                    if process_inst in hists:
                        hists[process_inst] += h
                    else:
                        hists[process_inst] = h

            # there should be hists to plot
            if not hists:
                raise Exception("no histograms found to plot")

            # sort hists by process order
            hists = OrderedDict(
                (process_inst, hists[process_inst])
                for process_inst in sorted(hists, key=process_insts.index)
            )

            # call the plot function
            fig = self.call_plot_func(
                self.plot_function_name,
                hists=hists,
                config_inst=self.config_inst,
            )

            # save the plot
            self.output().dump(fig, formatter="mpl")


PlotCutflowWrapper = wrapper_factory(
    base_cls=AnalysisTask,
    require_cls=PlotCutflow,
    enable=["configs", "skip_configs", "shifts", "skip_shifts"],
)


class PlotCutflowVariables(
    ShiftTask,
    SelectorStepsMixin,
    CalibratorsMixin,
    VariablesMixin,
    ProcessPlotBase,
    law.LocalWorkflow,
    HTCondorWorkflow,
):

    sandbox = "bash::$AP_BASE/sandboxes/cmssw_default.sh"

    only_final_step = luigi.BoolParameter(
        default=False,
        significant=False,
        description="when True, only create plots for the final selector step; default: False",
    )

    shifts = set(CreateCutflowHistograms.shifts)

    selector_steps_order_sensitive = True
    initial_step = "Initial"

    default_variables = ("cf_*",)

    # default plot function
    plot_function_name = "ap.plotting.variables.plot_variables"

    def create_branch_map(self):
        return [
            DotDict({"category": cat_name, "variable": var_name})
            for cat_name in sorted(self.categories)
            for var_name in sorted(self.variables)
        ]

    def workflow_requires(self):
        reqs = super(PlotCutflowVariables, self).workflow_requires()
        reqs["hists"] = [
            CreateCutflowHistograms.req(self, dataset=d, _exclude={"branches"})
            for d in self.datasets
        ]
        return reqs

    def requires(self):
        return {
            d: CreateCutflowHistograms.req(self, dataset=d, branch=0)
            for d in self.datasets
        }

    def output(self):
        b = self.branch_data
        outputs = {
            step: self.local_target(f"plot__step{i}_{step}__cat_{b.category}__var_{b.variable}.pdf")
            for i, step in enumerate([self.initial_step] + list(self.selector_steps))
        }
        return outputs

    @PlotMixin.view_output_plots
    def run(self):
        import hist

        outputs = self.output()

        # prepare config objects
        variable_inst = self.config_inst.get_variable(self.branch_data.variable)
        category_inst = self.config_inst.get_category(self.branch_data.category)
        leaf_category_insts = category_inst.get_leaf_categories() or [category_inst]
        process_insts = list(map(self.config_inst.get_process, self.processes))
        sub_process_insts = {
            proc: [sub for sub, _, _ in proc.walk_processes(include_self=True)]
            for proc in process_insts
        }

        # histogram data per process
        hists = {}

        with self.publish_step(f"plotting {variable_inst.name} in {category_inst.name}"):
            for dataset, inp in self.input().items():
                dataset_inst = self.config_inst.get_dataset(dataset)
                h_in = inp[variable_inst.name].load(formatter="pickle")

                # sanity checks
                n_shifts = len(h_in.axes["shift"])
                if n_shifts != 1:
                    raise Exception(f"shift axis is supposed to only contain 1 bin, found {n_shifts}")

                # loop and extract one histogram per process
                for process_inst in process_insts:
                    # skip when the dataset is already known to not contain any sub process
                    if not any(map(dataset_inst.has_process, sub_process_insts[process_inst])):
                        continue

                    # work on a copy
                    h = h_in.copy()

                    # axis selections
                    h = h[{
                        "process": [
                            hist.loc(p.id)
                            for p in sub_process_insts[process_inst]
                            if p.id in h.axes["process"]
                        ],
                        "category": [
                            hist.loc(c.id)
                            for c in leaf_category_insts
                            if c.id in h.axes["category"]
                        ],
                    }]

                    # axis reductions
                    h = h[{"process": sum, "category": sum, "shift": sum}]

                    # add the histogram
                    if process_inst in hists:
                        hists[process_inst] += h
                    else:
                        hists[process_inst] = h

            # there should be hists to plot
            if not hists:
                raise Exception("no histograms found to plot")

            # produce plots for all steps
            plot_steps = [self.initial_step] + list(self.selector_steps)
            if self.only_final_step:
                plot_steps = plot_steps[-1:]

            for step in plot_steps:
                # sort hists by process order
                hists_step = OrderedDict(
                    (process_inst, hists[process_inst][{"step": step}])
                    for process_inst in sorted(hists, key=process_insts.index)
                )

                # call the plot function
                fig = self.call_plot_func(
                    self.plot_function_name,
                    hists=hists_step,
                    config_inst=self.config_inst,
                    variable_inst=variable_inst,
                    style_config={"legend_cfg": {"title": f"Step '{step}'"}},
                )

                # save the plot
                outputs[step].dump(fig, formatter="mpl")<|MERGE_RESOLUTION|>--- conflicted
+++ resolved
@@ -16,121 +16,8 @@
 )
 from ap.tasks.framework.remote import HTCondorWorkflow
 from ap.tasks.plotting import ProcessPlotBase
-<<<<<<< HEAD
-from ap.tasks.selection import SelectEvents
-from ap.production import Producer
-from ap.util import dev_sandbox
-from ap.plotting.variables import plot_cutflow
-
-
-class MergeSelectionMasks(
-    DatasetTask,
-    SelectorMixin,
-    CalibratorsMixin,
-    law.tasks.ForestMerge,
-    HTCondorWorkflow,
-):
-
-    sandbox = dev_sandbox("bash::$AP_BASE/sandboxes/venv_columnar.sh")
-
-    shifts = set(SelectEvents.shifts)
-
-    workflow_run_decorators = [law.decorator.localize]
-
-    # recursively merge 8 files into one
-    merge_factor = 8
-
-    # default upstream dependency task classes
-    dep_SelectEvents = SelectEvents
-
-    def __init__(self, *args, **kwargs):
-        super().__init__(*args, **kwargs)
-
-        # store the normalization weight producer
-        self.norm_weight_producer = Producer.get_cls("normalization_weights")(
-            inst_dict=self.get_producer_kwargs(self),
-        )
-
-    def create_branch_map(self):
-        # DatasetTask implements a custom branch map, but we want to use the one in ForestMerge
-        return law.tasks.ForestMerge.create_branch_map(self)
-
-    def merge_workflow_requires(self):
-        return {
-            "selection": self.dep_SelectEvents.req(self, _exclude={"branches"}),
-            "normalization": self.norm_weight_producer.run_requires(),
-        }
-
-    def merge_requires(self, start_branch, end_branch):
-        return {
-            "selection": [
-                self.dep_SelectEvents.req(self, branch=b)
-                for b in range(start_branch, end_branch)
-            ],
-            "normalization": self.norm_weight_producer.run_requires(),
-        }
-
-    def trace_merge_workflow_inputs(self, inputs):
-        return super().trace_merge_workflow_inputs(inputs["selection"])
-
-    def trace_merge_inputs(self, inputs):
-        return super().trace_merge_inputs(inputs["selection"])
-
-    def merge_output(self):
-        return self.target("masks.parquet")
-
-    def merge(self, inputs, output):
-        # in the lowest (leaf) stage, zip selection results with additional columns first
-        if self.is_leaf():
-            # create a temp dir for saving intermediate files
-            tmp_dir = law.LocalDirectoryTarget(is_tmp=True)
-            tmp_dir.touch()
-            inputs = self.zip_results_and_columns(inputs, tmp_dir)
-
-        law.pyarrow.merge_parquet_task(self, inputs, output, local=True)
-
-    def zip_results_and_columns(self, inputs, tmp_dir):
-        import awkward as ak
-        from ap.columnar_util import RouteFilter, sorted_ak_to_parquet
-
-        chunks = []
-
-        # setup the normalization weights producer
-        self.norm_weight_producer.run_setup(self.input()["forest_merge"]["normalization"])
-
-        # get columns to keep
-        keep_columns = set(self.config_inst.x.keep_columns[self.task_family])
-        route_filter = RouteFilter(keep_columns)
-
-        for inp in inputs:
-            events = inp["columns"].load(formatter="awkward")
-            steps = inp["results"].load(formatter="awkward").steps
-
-            # add normalization weight
-            self.norm_weight_producer(events)
-
-            # remove columns
-            events = route_filter(events)
-
-            # zip them
-            out = ak.zip({"steps": steps, "events": events})
-
-            chunk = tmp_dir.child(f"tmp_{inp['results'].basename}", type="f")
-            chunks.append(chunk)
-            sorted_ak_to_parquet(out, chunk.path)
-
-        return chunks
-
-
-MergeSelectionMasksWrapper = wrapper_factory(
-    base_cls=AnalysisTask,
-    require_cls=MergeSelectionMasks,
-    enable=["configs", "skip_configs", "datasets", "skip_datasets", "shifts", "skip_shifts"],
-)
-=======
 from ap.tasks.selection import MergeSelectionMasks
 from ap.util import dev_sandbox, ensure_proxy, DotDict
->>>>>>> 7505ec23
 
 
 class CreateCutflowHistograms(
@@ -148,12 +35,10 @@
 
     selector_steps_order_sensitive = True
 
-<<<<<<< HEAD
+    default_variables = ("lhe_weight", "cf_*")
+
     # default upstream dependency task classes
     dep_MergeSelectionMasks = MergeSelectionMasks
-=======
-    default_variables = ("lhe_weight", "cf_*")
->>>>>>> 7505ec23
 
     def create_branch_map(self):
         # dummy branch map
@@ -173,11 +58,7 @@
         }
 
     def output(self):
-<<<<<<< HEAD
-        return self.target("cutflow_hist.pickle")
-=======
-        return {var: self.local_target(f"cutflow_hist__var_{var}.pickle") for var in self.variables}
->>>>>>> 7505ec23
+        return {var: self.target(f"cutflow_hist__var_{var}.pickle") for var in self.variables}
 
     @law.decorator.localize(input=True, output=False)
     @law.decorator.safe_output
@@ -314,34 +195,26 @@
             return reqs
 
         reqs["hists"] = [
-<<<<<<< HEAD
-            self.dep_CreateCutflowHistograms.req(self, dataset=d, _exclude={"branches"})
-=======
-            CreateCutflowHistograms.req(
+            self.dep_CreateCutflowHistograms.req(
                 self,
                 dataset=d,
                 variables=("lhe_weight",),
                 _prefer_cli={"variables"},
                 _exclude={"branches"},
             )
->>>>>>> 7505ec23
             for d in self.datasets
         ]
         return reqs
 
     def requires(self):
         return {
-<<<<<<< HEAD
-            d: self.dep_CreateCutflowHistograms.req(self, dataset=d, branch=0)
-=======
-            d: CreateCutflowHistograms.req(
+            d: self.dep_CreateCutflowHistograms.req(
                 self,
                 branch=0,
                 dataset=d,
                 variables=("lhe_weight",),
                 _prefer_cli={"variables"},
             )
->>>>>>> 7505ec23
             for d in self.datasets
         }
 
@@ -462,6 +335,9 @@
     # default plot function
     plot_function_name = "ap.plotting.variables.plot_variables"
 
+    # default upstream dependency task classes
+    dep_CreateCutflowHistograms = CreateCutflowHistograms
+
     def create_branch_map(self):
         return [
             DotDict({"category": cat_name, "variable": var_name})
@@ -472,14 +348,14 @@
     def workflow_requires(self):
         reqs = super(PlotCutflowVariables, self).workflow_requires()
         reqs["hists"] = [
-            CreateCutflowHistograms.req(self, dataset=d, _exclude={"branches"})
+            self.dep_CreateCutflowHistograms.req(self, dataset=d, _exclude={"branches"})
             for d in self.datasets
         ]
         return reqs
 
     def requires(self):
         return {
-            d: CreateCutflowHistograms.req(self, dataset=d, branch=0)
+            d: self.dep_CreateCutflowHistograms.req(self, dataset=d, branch=0)
             for d in self.datasets
         }
 
