--- conflicted
+++ resolved
@@ -20,12 +20,7 @@
     local ret
 
     # markdown linting
-<<<<<<< HEAD
-    pymarkdown --config "${cf_dir}/.markdownlint" scan "${cf_dir}/README.md" "${cf_dir}/docs/*.md" \
-        "${cf_dir}/docs/*/*.md" "${cf_dir}/docs/*/*/*.md" "${cf_dir}/docs/*/*/*/*.md"
-=======
     pymarkdown --config "${cf_dir}/.markdownlint" scan --recurse "${cf_dir}/README.md" "${cf_dir}/docs"
->>>>>>> ad04770a
     ret="$?"
     [ "${gret}" = "0" ] && gret="${ret}"
 
