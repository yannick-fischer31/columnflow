# coding: utf-8


import sys
import os


# adjust the environment in a minimal way just so that the docs build
projdir = os.path.dirname(os.path.dirname(os.path.abspath(__file__)))
sys.path.insert(0, os.path.join(projdir, "docs", "_extensions"))
sys.path.insert(0, os.path.join(projdir, "modules", "law"))
sys.path.insert(0, os.path.join(projdir, "modules", "order"))
sys.path.insert(0, projdir)
os.environ["LAW_CONFIG_FILE"] = os.path.join(projdir, "docs", "law.cfg")

import columnflow as cf

project = "columnflow"
author = cf.__author__
copyright = cf.__copyright__
copyright = copyright[10:] if copyright.startswith("Copyright ") else copyright
version = cf.__version__[:cf.__version__.index(".", 2)]
release = cf.__version__
language = "en"

templates_path = ["_templates"]
html_static_path = ["_static"]
master_doc = "index"
source_suffix = ".rst"
exclude_patterns = []
pygments_style = "sphinx"
add_module_names = False

html_title = project + " Documentation"
html_favicon = "../assets/fav_bright.ico"
html_theme = "sphinx_book_theme"
html_theme_options = {}
if html_theme == "sphinx_rtd_theme":
    html_logo = "../assets/logo_dark.png"
    html_theme_options.update({
        "logo_only": True,
        "prev_next_buttons_location": None,
        "collapse_navigation": False,
    })
elif html_theme == "alabaster":
    html_logo = "../assets/logo_dark.png"
    html_theme_options.update({
        "github_user": "columnflow",
        "github_repo": "columnflow",
    })
elif html_theme == "sphinx_book_theme":
    copyright = copyright.split(",", 1)[0]
    html_theme_options.update({
        "home_page_in_toc": True,
        "show_navbar_depth": 2,
        "show_toc_level": 2,
        "repository_url": "https://github.com/columnflow/columnflow",
        "use_repository_button": True,
        "use_issues_button": True,
        "use_edit_page_button": True,
        "logo": {
            "image_light": "../assets/logo_dark.png",
            "image_dark": "../assets/logo_bright.png",
        },
    })

extensions = [
    "sphinx.ext.intersphinx",
    "sphinx.ext.autodoc",
    "sphinx_autodoc_typehints",
    "sphinx.ext.viewcode",
    "sphinx.ext.autosectionlabel",
    "sphinx_lfs_content",
    "autodocsumm",
    "myst_parser",
    "pydomain_patch",
]

typehints_defaults = "comma"

autodoc_default_options = {
    "member-order": "bysource",
    "show-inheritance": True,
}

autosectionlabel_prefix_document = True

<<<<<<< HEAD
=======
intersphinx_aliases = {
    # alias for a class that was imported at its package level
    ("py:class", "awkward.highlevel.Array"):
        ("py:class", "ak.Array"),
}

>>>>>>> 72bc88be
intersphinx_mapping = {
    "python": ("https://docs.python.org/3", None),
    "coffea": ("https://coffeateam.github.io/coffea", None),
    "law": ("https://law.readthedocs.io/en/latest/", None),
    "order": ("https://python-order.readthedocs.io/en/latest/", None),
    "ak": ("https://awkward-array.org/doc/main", None),
<<<<<<< HEAD
    "correctionlib": ("https://cms-nanoaod.github.io/correctionlib", None),
    "scipy": ("https://docs.scipy.org/doc/scipy/", None),
    "uproot": ("https://uproot.readthedocs.io/en/latest/", None),
}
=======
    "awkward": ("https://awkward-array.org/doc/main", None),
    "correctionlib": ("https://cms-nanoaod.github.io/correctionlib", None),
    "scipy": ("https://docs.scipy.org/doc/scipy/", None),
    "uproot": ("https://uproot.readthedocs.io/en/latest/", None),
    "numpy": ("https://numpy.org/doc/stable/", None),
}


def add_intersphinx_aliases_to_inv(app):
    from sphinx.ext.intersphinx import InventoryAdapter

    inventories = InventoryAdapter(app.builder.env)

    for alias, target in app.config.intersphinx_aliases.items():
        alias_domain, alias_name = alias
        target_domain, target_name = target
        try:
            found = inventories.main_inventory[target_domain][target_name]
            inventories.main_inventory[alias_domain][alias_name] = found
        except KeyError:
            continue
>>>>>>> 72bc88be


# setup the app
def setup(app):
    # implement intersphinx aliases with workaround
    app.add_config_value("intersphinx_aliases", {}, "env")
    app.connect("builder-inited", add_intersphinx_aliases_to_inv)

    # set style sheets
    app.add_css_file("styles_common.css")
    if html_theme in ("sphinx_rtd_theme", "alabaster", "sphinx_book_theme"):
        app.add_css_file("styles_{}.css".format(html_theme))<|MERGE_RESOLUTION|>--- conflicted
+++ resolved
@@ -85,27 +85,18 @@
 
 autosectionlabel_prefix_document = True
 
-<<<<<<< HEAD
-=======
 intersphinx_aliases = {
     # alias for a class that was imported at its package level
     ("py:class", "awkward.highlevel.Array"):
         ("py:class", "ak.Array"),
 }
 
->>>>>>> 72bc88be
 intersphinx_mapping = {
     "python": ("https://docs.python.org/3", None),
     "coffea": ("https://coffeateam.github.io/coffea", None),
     "law": ("https://law.readthedocs.io/en/latest/", None),
     "order": ("https://python-order.readthedocs.io/en/latest/", None),
     "ak": ("https://awkward-array.org/doc/main", None),
-<<<<<<< HEAD
-    "correctionlib": ("https://cms-nanoaod.github.io/correctionlib", None),
-    "scipy": ("https://docs.scipy.org/doc/scipy/", None),
-    "uproot": ("https://uproot.readthedocs.io/en/latest/", None),
-}
-=======
     "awkward": ("https://awkward-array.org/doc/main", None),
     "correctionlib": ("https://cms-nanoaod.github.io/correctionlib", None),
     "scipy": ("https://docs.scipy.org/doc/scipy/", None),
@@ -127,7 +118,6 @@
             inventories.main_inventory[alias_domain][alias_name] = found
         except KeyError:
             continue
->>>>>>> 72bc88be
 
 
 # setup the app
